# Copyright (c) 2023 - 2024, Owners of https://github.com/ag2ai
#
# SPDX-License-Identifier: Apache-2.0
#
# Portions derived from  https://github.com/microsoft/autogen are under the MIT License.
# SPDX-License-Identifier: MIT
import os
import platform
import sys

import setuptools

here = os.path.abspath(os.path.dirname(__file__))

with open("README.md", "r", encoding="UTF-8") as fh:
    long_description = fh.read()

# Get the code version
version = {}
with open(os.path.join(here, "autogen/version.py")) as fp:
    exec(fp.read(), version)
__version__ = version["__version__"]


current_os = platform.system()

install_requires = [
    "openai>=1.57",
    "diskcache",
    "termcolor",
    "flaml",
    # numpy is installed by flaml, but we want to pin the version to below 2.x (see https://github.com/microsoft/autogen/issues/1960)
    "numpy>=2.1; python_version>='3.13'",  # numpy 2.1+ required for Python 3.13
    "numpy>=1.24.0,<2.0.0; python_version<'3.13'",  # numpy 1.24+ for older Python versions
    "python-dotenv",
    "tiktoken",
    # Disallowing 2.6.0 can be removed when this is fixed https://github.com/pydantic/pydantic/issues/8705
    "pydantic>=1.10,<3,!=2.6.0",  # could be both V1 and V2
    "docker",
    "packaging",
]

jupyter_executor = [
    "jupyter-kernel-gateway",
    "websocket-client",
    "requests",
    "jupyter-client>=8.6.0",
    "ipykernel>=6.29.0",
]

retrieve_chat = [
    "protobuf==4.25.3",
    "chromadb==0.5.3",
    "sentence_transformers",
    "pypdf",
    "ipython",
    "beautifulsoup4",
    "markdownify",
]

retrieve_chat_pgvector = [*retrieve_chat, "pgvector>=0.2.5"]

graph_rag_falkor_db = ["graphrag_sdk==0.3.3", "falkordb>=1.0.10"]

neo4j = [
    "docx2txt==0.8",
    "llama-index==0.12.5",
    "llama-index-graph-stores-neo4j==0.4.2",
    "llama-index-core==0.12.5",
]

if current_os in ["Windows", "Darwin"]:
    retrieve_chat_pgvector.extend(["psycopg[binary]>=3.1.18"])
elif current_os == "Linux":
    retrieve_chat_pgvector.extend(["psycopg>=3.1.18"])

# pysqlite3-binary used so it doesn't need to compile pysqlite3
autobuild = ["chromadb", "sentence-transformers", "huggingface-hub", "pysqlite3-binary"]

# NOTE: underscores in pip install, e.g. pip install ag2[graph_rag_falkor_db], will automatically
# convert to hyphens. So, do not include underscores in the name of extras.

# ** IMPORTANT: IF ADDING EXTRAS **
# PLEASE add them in the setup_ag2.py and setup_autogen.py files

extra_require = {
    "test": [
        "ipykernel",
        "nbconvert",
        "nbformat",
        "pre-commit",
        "pytest-cov>=5",
        "pytest-asyncio",
        "pytest>=8,<9",
        "pandas",
    ],
    "blendsearch": ["flaml[blendsearch]"],
    "mathchat": ["sympy", "pydantic==1.10.9", "wolframalpha"],
    "retrievechat": retrieve_chat,
    "retrievechat-pgvector": retrieve_chat_pgvector,
    "retrievechat-mongodb": [*retrieve_chat, "pymongo>=4.0.0"],
    "retrievechat-qdrant": [*retrieve_chat, "qdrant_client", "fastembed>=0.3.1"],
    "graph-rag-falkor-db": graph_rag_falkor_db,
    "autobuild": autobuild,
    "captainagent": autobuild + ["pandas"],
    "teachable": ["chromadb"],
    "lmm": ["replicate", "pillow"],
    "graph": ["networkx", "matplotlib"],
    "gemini": ["google-generativeai>=0.5,<1", "google-cloud-aiplatform", "google-auth", "pillow", "pydantic"],
    "together": ["together>=1.2"],
    "websurfer": ["beautifulsoup4", "markdownify", "pdfminer.six", "pathvalidate"],
    "redis": ["redis"],
    "cosmosdb": ["azure-cosmos>=4.2.0"],
    "websockets": ["websockets>=12.0,<13"],
    "jupyter-executor": jupyter_executor,
    "types": ["mypy==1.9.0", "pytest>=6.1.1,<8"] + jupyter_executor,
    "long-context": ["llmlingua<0.3"],
    "anthropic": ["anthropic>=0.23.1"],
    "cerebras": ["cerebras_cloud_sdk>=1.0.0"],
    "mistral": ["mistralai>=1.0.1"],
    "groq": ["groq>=0.9.0"],
    "cohere": ["cohere>=5.5.8"],
    "ollama": ["ollama>=0.3.3", "fix_busted_json>=0.0.18"],
    "bedrock": ["boto3>=1.34.149"],
    "interop-crewai": ["crewai[tools]>=0.86,<1; python_version>='3.10' and python_version<'3.13'"],
<<<<<<< HEAD
=======
    "interop-langchain": ["langchain-community>=0.3.12,<1; python_version>='3.9'"],
>>>>>>> d2f0c536
    "neo4j": neo4j,
}

setuptools.setup(
    name="pyautogen",
    version=__version__,
    author="Chi Wang & Qingyun Wu",
    author_email="support@ag2.ai",
    description="A programming framework for agentic AI",
    long_description=long_description,
    long_description_content_type="text/markdown",
    url="https://github.com/ag2ai/ag2",
    packages=setuptools.find_namespace_packages(
        include=[
            "autogen*",
            "autogen.agentchat.contrib.captainagent.tools*",
        ],
        exclude=["test"],
    ),
    package_data={
        "autogen.agentchat.contrib.captainagent": [
            "tools/tool_description.tsv",
            "tools/requirements.txt",
        ]
    },
    include_package_data=True,
    install_requires=install_requires,
    extras_require=extra_require,
    classifiers=[
        "Programming Language :: Python :: 3",
        "License :: OSI Approved :: Apache Software License",
        "Operating System :: OS Independent",
    ],
    license="Apache Software License 2.0",
    python_requires=">=3.8,<3.14",
)<|MERGE_RESOLUTION|>--- conflicted
+++ resolved
@@ -123,10 +123,7 @@
     "ollama": ["ollama>=0.3.3", "fix_busted_json>=0.0.18"],
     "bedrock": ["boto3>=1.34.149"],
     "interop-crewai": ["crewai[tools]>=0.86,<1; python_version>='3.10' and python_version<'3.13'"],
-<<<<<<< HEAD
-=======
     "interop-langchain": ["langchain-community>=0.3.12,<1; python_version>='3.9'"],
->>>>>>> d2f0c536
     "neo4j": neo4j,
 }
 
