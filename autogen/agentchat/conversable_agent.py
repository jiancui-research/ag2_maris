# Copyright (c) 2023 - 2025, AG2ai, Inc., AG2ai open-source projects maintainers and core contributors
#
# SPDX-License-Identifier: Apache-2.0
#
# Portions derived from  https://github.com/microsoft/autogen are under the MIT License.
# SPDX-License-Identifier: MIT
import asyncio
import copy
import functools
import inspect
import json
import logging
import re
import threading
import warnings
from collections import defaultdict
from collections.abc import Callable, Generator, Iterable
from contextlib import contextmanager
from dataclasses import dataclass
from inspect import signature
from typing import (
    TYPE_CHECKING,
    Any,
    Literal,
    Optional,
    TypeVar,
    Union,
)

from ..cache.cache import AbstractCache, Cache
from ..code_utils import (
    PYTHON_VARIANTS,
    UNKNOWN,
    check_can_use_docker_or_throw,
    content_str,
    decide_use_docker,
    execute_code,
    extract_code,
    infer_lang,
)
from ..coding.base import CodeExecutor
from ..coding.factory import CodeExecutorFactory
from ..doc_utils import export_module
from ..events.agent_events import (
    ClearConversableAgentHistoryEvent,
    ClearConversableAgentHistoryWarningEvent,
    ConversableAgentUsageSummaryEvent,
    ConversableAgentUsageSummaryNoCostIncurredEvent,
    ErrorEvent,
    ExecuteCodeBlockEvent,
    ExecuteFunctionEvent,
    ExecutedFunctionEvent,
    GenerateCodeExecutionReplyEvent,
    PostCarryoverProcessingEvent,
    RunCompletionEvent,
    TerminationAndHumanReplyNoInputEvent,
    TerminationEvent,
    UsingAutoReplyEvent,
    create_received_event_model,
)
from ..exception_utils import InvalidCarryOverTypeError, SenderRequiredError
from ..fast_depends.utils import is_coroutine_callable
from ..io.base import IOStream
from ..io.run_response import AsyncRunResponse, AsyncRunResponseProtocol, RunResponse, RunResponseProtocol
from ..io.thread_io_stream import AsyncThreadIOStream, ThreadIOStream
from ..llm_config import LLMConfig
from ..llm_config.client import ModelClient
from ..oai.client import OpenAIWrapper
from ..runtime_logging import log_event, log_function_use, log_new_agent, logging_enabled
from ..tools import ChatContext, Tool, load_basemodels_if_needed, serialize_to_str
from .agent import Agent, LLMAgent
from .chat import (
    ChatResult,
    _post_process_carryover_item,
    _validate_recipients,
    a_initiate_chats,
    initiate_chats,
)
from .group.context_variables import ContextVariables
from .group.guardrails import Guardrail
from .group.handoffs import Handoffs
from .utils import consolidate_chat_info, gather_usage_summary

if TYPE_CHECKING:
    from .group.on_condition import OnCondition
    from .group.on_context_condition import OnContextCondition
__all__ = ("ConversableAgent",)

logger = logging.getLogger(__name__)

F = TypeVar("F", bound=Callable[..., Any])


@dataclass
@export_module("autogen")
class UpdateSystemMessage:
    """Update the agent's system message before they reply

    Args:
        content_updater: The format string or function to update the agent's system message. Can be a format string or a Callable.
            If a string, it will be used as a template and substitute the context variables.
            If a Callable, it should have the signature:
                def my_content_updater(agent: ConversableAgent, messages: List[Dict[str, Any]]) -> str
    """

    content_updater: Callable | str

    def __post_init__(self):
        if isinstance(self.content_updater, str):
            # find all {var} in the string
            vars = re.findall(r"\{(\w+)\}", self.content_updater)
            if len(vars) == 0:
                warnings.warn("Update function string contains no variables. This is probably unintended.")

        elif isinstance(self.content_updater, Callable):
            sig = signature(self.content_updater)
            if len(sig.parameters) != 2:
                raise ValueError(
                    "The update function must accept two parameters of type ConversableAgent and List[Dict[str, Any]], respectively"
                )
            if sig.return_annotation != str:
                raise ValueError("The update function must return a string")
        else:
            raise ValueError("The update function must be either a string or a callable")


@export_module("autogen")
class ConversableAgent(LLMAgent):
    """(In preview) A class for generic conversable agents which can be configured as assistant or user proxy.

    After receiving each message, the agent will send a reply to the sender unless the msg is a termination msg.
    For example, AssistantAgent and UserProxyAgent are subclasses of this class,
    configured with different default settings.

    To modify auto reply, override `generate_reply` method. \n
    To disable/enable human response in every turn, set `human_input_mode` to "NEVER" or "ALWAYS". \n
    To modify the way to get human input, override `get_human_input` method. \n
    To modify the way to execute code blocks, single code block, or function call, override `execute_code_blocks`, \n
    `run_code`, and `execute_function` methods respectively. \n
    """

    DEFAULT_CONFIG = False  # False or dict, the default config for llm inference
    MAX_CONSECUTIVE_AUTO_REPLY = 100  # maximum number of consecutive auto replies (subject to future change)

    DEFAULT_SUMMARY_PROMPT = "Summarize the takeaway from the conversation. Do not add any introductory phrases."
    DEFAULT_SUMMARY_METHOD = "last_msg"
    llm_config: dict[str, Any] | Literal[False]

    def __init__(
        self,
        name: str,
        system_message: str | list | None = "You are a helpful AI Assistant.",
        is_termination_msg: Callable[[dict[str, Any]], bool] | None = None,
        max_consecutive_auto_reply: int | None = None,
        human_input_mode: Literal["ALWAYS", "NEVER", "TERMINATE"] = "TERMINATE",
        function_map: dict[str, Callable[..., Any]] | None = None,
        code_execution_config: dict[str, Any] | Literal[False] = False,
        llm_config: LLMConfig | dict[str, Any] | Literal[False] | None = None,
        default_auto_reply: str | dict[str, Any] = "",
        description: str | None = None,
        chat_messages: dict[Agent, list[dict[str, Any]]] | None = None,
        silent: bool | None = None,
        context_variables: Optional["ContextVariables"] = None,
        functions: list[Callable[..., Any]] | Callable[..., Any] = None,
        update_agent_state_before_reply: list[Callable | UpdateSystemMessage]
        | Callable
        | UpdateSystemMessage
        | None = None,
        handoffs: Handoffs | None = None,
    ):
        """Args:\n
        1) name (str): name of the agent.\n
        2) system_message (str or list): system message for the ChatCompletion inference.\n
        3) is_termination_msg (function): a function that takes a message in the form of a dictionary
            and returns a boolean value indicating if this received message is a termination message.
            The dict can contain the following keys: "content", "role", "name", "function_call".\n
        4) max_consecutive_auto_reply (int): the maximum number of consecutive auto replies.
            default to None (no limit provided, class attribute MAX_CONSECUTIVE_AUTO_REPLY will be used as the limit in this case).
            When set to 0, no auto reply will be generated.\n
        5) human_input_mode (str): whether to ask for human inputs every time a message is received.\n
            Possible values are "ALWAYS", "TERMINATE", "NEVER".\n
            (1) When "ALWAYS", the agent prompts for human input every time a message is received.
                Under this mode, the conversation stops when the human input is "exit",
                or when is_termination_msg is True and there is no human input.\n
            (2) When "TERMINATE", the agent only prompts for human input only when a termination message is received or
                the number of auto reply reaches the max_consecutive_auto_reply.\n
            (3) When "NEVER", the agent will never prompt for human input. Under this mode, the conversation stops
                when the number of auto reply reaches the max_consecutive_auto_reply or when is_termination_msg is True. \n
        6) function_map (dict[str, callable]): Mapping function names (passed to openai) to callable functions, also used for tool calls. \n
        7) code_execution_config (dict or False): config for the code execution.\n
            To disable code execution, set to False. Otherwise, set to a dictionary with the following keys:\n
            - work_dir (Optional, str): The working directory for the code execution.\n
                If None, a default working directory will be used.\n
                The default working directory is the "extensions" directory under
                "path_to_autogen".\n
            - use_docker (Optional, list, str or bool): The docker image to use for code execution.\n
                Default is True, which means the code will be executed in a docker container. A default list of images will be used.\n
                If a list or a str of image name(s) is provided, the code will be executed in a docker container\n
                with the first image successfully pulled.\n
                If False, the code will be executed in the current environment.\n
                We strongly recommend using docker for code execution.\n
            - timeout (Optional, int): The maximum execution time in seconds.\n
            - last_n_messages (Experimental, int or str): The number of messages to look back for code execution.
                If set to 'auto', it will scan backwards through all messages arriving since the agent last spoke, which is typically the last time execution was attempted. (Default: auto)\n
        8) llm_config (LLMConfig or dict or False or None): llm inference configuration.\n
            Please refer to [OpenAIWrapper.create](https://docs.ag2.ai/latest/docs/api-reference/autogen/OpenAIWrapper/#autogen.OpenAIWrapper.create)\n
            for available options.\n
            When using OpenAI or Azure OpenAI endpoints, please specify a non-empty 'model' either in `llm_config` or in each config of 'config_list' in `llm_config`.\n
            To disable llm-based auto reply, set to False.\n
            When set to None, will use self.DEFAULT_CONFIG, which defaults to False.\n
        9) default_auto_reply (str or dict): default auto reply when no code execution or llm-based reply is generated.\n
        10) description (str): a short description of the agent. This description is used by other agents
            (e.g. the GroupChatManager) to decide when to call upon this agent. (Default: system_message)\n
        11) chat_messages (dict or None): the previous chat messages that this agent had in the past with other agents.
            Can be used to give the agent a memory by providing the chat history. This will allow the agent to
            resume previous had conversations. Defaults to an empty chat history.\n
        12) silent (bool or None): (Experimental) whether to print the message sent. If None, will use the value of
            silent in each function.\n
        13) context_variables (ContextVariables or None): Context variables that provide a persistent context for the agent.
            Note: This will be a reference to a shared context for multi-agent chats.\n
            Behaves like a dictionary with keys and values (akin to dict[str, Any]).\n
        14) functions (List[Callable[..., Any]]): A list of functions to register with the agent, these will be wrapped up as tools and registered for LLM (not execution).\n
        15) update_agent_state_before_reply (List[Callable[..., Any]]): A list of functions, including UpdateSystemMessage's, called to update the agent before it replies.\n
        16) handoffs (Handoffs): Handoffs object containing all handoff transition conditions.\n
        """
        self.handoffs = handoffs if handoffs is not None else Handoffs()
        self.input_guardrails: list[Guardrail] = []
        self.output_guardrails: list[Guardrail] = []

        # we change code_execution_config below and we have to make sure we don't change the input
        # in case of UserProxyAgent, without this we could even change the default value {}
        code_execution_config = (
            code_execution_config.copy() if hasattr(code_execution_config, "copy") else code_execution_config
        )

        # a dictionary of conversations, default value is list
        if chat_messages is None:
            self._oai_messages = defaultdict(list)
        else:
            self._oai_messages = chat_messages

        self._oai_system_message = [{"content": system_message, "role": "system"}]
        self._description = description if description is not None else system_message
        self._is_termination_msg = (
            is_termination_msg
            if is_termination_msg is not None
            else (lambda x: content_str(x.get("content")) == "TERMINATE")
        )
        self.silent = silent
        self.run_executor: ConversableAgent | None = None

        # Take a copy to avoid modifying the given dict
        if isinstance(llm_config, dict):
            try:
                llm_config = copy.deepcopy(llm_config)
            except TypeError as e:
                raise TypeError(
                    "Please implement __deepcopy__ method for each value class in llm_config to support deepcopy."
                    " Refer to the docs for more details: https://docs.ag2.ai/docs/user-guide/advanced-concepts/llm-configuration-deep-dive/#adding-http-client-in-llm_config-for-proxy"
                ) from e

        self.llm_config = self._validate_llm_config(llm_config)
        self.client = self._create_client(self.llm_config)
        self._validate_name(name)
        self._name = name

        if logging_enabled():
            log_new_agent(self, locals())

        # Initialize standalone client cache object.
        self.client_cache = None

        # To track UI tools
        self._ui_tools: list[Tool] = []

        self.human_input_mode = human_input_mode
        self._max_consecutive_auto_reply = (
            max_consecutive_auto_reply if max_consecutive_auto_reply is not None else self.MAX_CONSECUTIVE_AUTO_REPLY
        )
        self._consecutive_auto_reply_counter = defaultdict(int)
        self._max_consecutive_auto_reply_dict = defaultdict(self.max_consecutive_auto_reply)
        self._function_map = (
            {}
            if function_map is None
            else {name: callable for name, callable in function_map.items() if self._assert_valid_name(name)}
        )
        self._default_auto_reply = default_auto_reply
        self._reply_func_list = []
        self._human_input = []
        self.reply_at_receive = defaultdict(bool)
        self.register_reply([Agent, None], ConversableAgent.generate_oai_reply)
        self.register_reply([Agent, None], ConversableAgent.a_generate_oai_reply, ignore_async_in_sync_chat=True)

        self.context_variables = context_variables if context_variables is not None else ContextVariables()

        self._tools: list[Tool] = []

        # Register functions to the agent
        if isinstance(functions, list):
            if not all(isinstance(func, Callable) for func in functions):
                raise TypeError("All elements in the functions list must be callable")
            self._add_functions(functions)
        elif isinstance(functions, Callable):
            self._add_single_function(functions)
        elif functions is not None:
            raise TypeError("Functions must be a callable or a list of callables")

        # Setting up code execution.
        # Do not register code execution reply if code execution is disabled.
        if code_execution_config is not False:
            # If code_execution_config is None, set it to an empty dict.
            if code_execution_config is None:
                warnings.warn(
                    "Using None to signal a default code_execution_config is deprecated. "
                    "Use {} to use default or False to disable code execution.",
                    stacklevel=2,
                )
                code_execution_config = {}
            if not isinstance(code_execution_config, dict):
                raise ValueError("code_execution_config must be a dict or False.")

            # We have got a valid code_execution_config.
            self._code_execution_config: dict[str, Any] | Literal[False] = code_execution_config

            if self._code_execution_config.get("executor") is not None:
                if "use_docker" in self._code_execution_config:
                    raise ValueError(
                        "'use_docker' in code_execution_config is not valid when 'executor' is set. Use the appropriate arg in the chosen executor instead."
                    )

                if "work_dir" in self._code_execution_config:
                    raise ValueError(
                        "'work_dir' in code_execution_config is not valid when 'executor' is set. Use the appropriate arg in the chosen executor instead."
                    )

                if "timeout" in self._code_execution_config:
                    raise ValueError(
                        "'timeout' in code_execution_config is not valid when 'executor' is set. Use the appropriate arg in the chosen executor instead."
                    )

                # Use the new code executor.
                self._code_executor = CodeExecutorFactory.create(self._code_execution_config)
                self.register_reply([Agent, None], ConversableAgent._generate_code_execution_reply_using_executor)
            else:
                # Legacy code execution using code_utils.
                use_docker = self._code_execution_config.get("use_docker", None)
                use_docker = decide_use_docker(use_docker)
                check_can_use_docker_or_throw(use_docker)
                self._code_execution_config["use_docker"] = use_docker
                self.register_reply([Agent, None], ConversableAgent.generate_code_execution_reply)
        else:
            # Code execution is disabled.
            self._code_execution_config = False

        self.register_reply([Agent, None], ConversableAgent.generate_tool_calls_reply)
        self.register_reply([Agent, None], ConversableAgent.a_generate_tool_calls_reply, ignore_async_in_sync_chat=True)
        self.register_reply([Agent, None], ConversableAgent.generate_function_call_reply)
        self.register_reply(
            [Agent, None], ConversableAgent.a_generate_function_call_reply, ignore_async_in_sync_chat=True
        )
        self.register_reply([Agent, None], ConversableAgent.check_termination_and_human_reply)
        self.register_reply(
            [Agent, None], ConversableAgent.a_check_termination_and_human_reply, ignore_async_in_sync_chat=True
        )

        # Registered hooks are kept in lists, indexed by hookable method, to be called in their order of registration.
        # New hookable methods should be added to this list as required to support new agent capabilities.
        self.hook_lists: dict[str, list[Callable[..., Any]]] = {
            "process_last_received_message": [],
            "process_all_messages_before_reply": [],
            "process_message_before_send": [],
            "update_agent_state": [],
            # Safeguard hooks for monitoring agent interactions
            "safeguard_tool_inputs": [],  # Hook for processing tool inputs before execution
            "safeguard_tool_outputs": [],  # Hook for processing tool outputs after execution
            "safeguard_llm_inputs": [],  # Hook for processing LLM inputs before sending
            "safeguard_llm_outputs": [],  # Hook for processing LLM outputs after receiving
            "safeguard_human_inputs": [],  # Hook for processing human inputs
        }

        # Associate agent update state hooks
        self._register_update_agent_state_before_reply(update_agent_state_before_reply)

    def _validate_name(self, name: str) -> None:
        if not self.llm_config:
            return

        if any(entry for entry in self.llm_config.config_list if entry.api_type == "openai" and re.search(r"\s", name)):
            raise ValueError(f"The name of the agent cannot contain any whitespace. The name provided is: '{name}'")

    def _get_display_name(self):
        """Get the string representation of the agent.

        If you would like to change the standard string representation for an
        instance of ConversableAgent, you can point it to another function.
        In this example a function called _group_agent_str that returns a string:
        agent._get_display_name = MethodType(_group_agent_str, agent)
        """
        return self.name

    def __str__(self):
        return self._get_display_name()

    def _add_functions(self, func_list: list[Callable[..., Any]]):
        """Add (Register) a list of functions to the agent

        Args:
            func_list (list[Callable[..., Any]]): A list of functions to register with the agent.
        """
        for func in func_list:
            self._add_single_function(func)

    def _add_single_function(self, func: Callable, name: str | None = None, description: str | None = ""):
        """Add a single function to the agent

        Args:
            func (Callable): The function to register.
            name (str): The name of the function. If not provided, the function's name will be used.
            description (str): The description of the function, used by the LLM. If not provided, the function's docstring will be used.
        """
        if name:
            func._name = name
        elif not hasattr(func, "_name"):
            func._name = func.__name__

        if hasattr(func, "_description") and func._description and not description:
            # If the function already has a description, use it
            description = func._description
        else:
            if description:
                func._description = description
            else:
                # Use function's docstring, strip whitespace, fall back to empty string
                description = (func.__doc__ or "").strip()
                func._description = description

        # Register the function
        self.register_for_llm(name=name, description=description, silent_override=True)(func)

    def _register_update_agent_state_before_reply(
        self, functions: list[Callable[..., Any]] | Callable[..., Any] | None
    ):
        """Register functions that will be called when the agent is selected and before it speaks.
        You can add your own validation or precondition functions here.

        Args:
            functions (List[Callable[[], None]]): A list of functions to be registered. Each function
                is called when the agent is selected and before it speaks.
        """
        if functions is None:
            return
        if not isinstance(functions, list) and type(functions) not in [UpdateSystemMessage, Callable[..., Any]]:
            raise ValueError("functions must be a list of callables")

        if not isinstance(functions, list):
            functions = [functions]

        for func in functions:
            if isinstance(func, UpdateSystemMessage):
                # Wrapper function that allows this to be used in the update_agent_state hook
                # Its primary purpose, however, is just to update the agent's system message
                # Outer function to create a closure with the update function
                def create_wrapper(update_func: UpdateSystemMessage):
                    def update_system_message_wrapper(
                        agent: ConversableAgent, messages: list[dict[str, Any]]
                    ) -> list[dict[str, Any]]:
                        if isinstance(update_func.content_updater, str):
                            # Templates like "My context variable passport is {passport}" will
                            # use the context_variables for substitution
                            sys_message = OpenAIWrapper.instantiate(
                                template=update_func.content_updater,
                                context=agent.context_variables.to_dict(),
                                allow_format_str_template=True,
                            )
                        else:
                            sys_message = update_func.content_updater(agent, messages)

                        agent.update_system_message(sys_message)
                        return messages

                    return update_system_message_wrapper

                self.register_hook(hookable_method="update_agent_state", hook=create_wrapper(func))

            else:
                self.register_hook(hookable_method="update_agent_state", hook=func)

    @classmethod
    def _validate_llm_config(
        cls, llm_config: LLMConfig | dict[str, Any] | Literal[False] | None
    ) -> LLMConfig | Literal[False]:
        if llm_config is None:
            llm_config = LLMConfig.get_current_llm_config()
            if llm_config is None:
                return cls.DEFAULT_CONFIG

        elif llm_config is False:
            return False

        return LLMConfig.ensure_config(llm_config)

    @classmethod
    def _create_client(cls, llm_config: LLMConfig | Literal[False]) -> OpenAIWrapper | None:
        return None if llm_config is False else OpenAIWrapper(**llm_config)

    @staticmethod
    def _is_silent(agent: Agent, silent: bool | None = False) -> bool:
        return agent.silent if agent.silent is not None else silent

    @property
    def name(self) -> str:
        """Get the name of the agent."""
        return self._name

    @property
    def description(self) -> str:
        """Get the description of the agent."""
        return self._description

    @description.setter
    def description(self, description: str):
        """Set the description of the agent."""
        self._description = description

    @property
    def code_executor(self) -> CodeExecutor | None:
        """The code executor used by this agent. Returns None if code execution is disabled."""
        if not hasattr(self, "_code_executor"):
            return None
        return self._code_executor

    def register_reply(
        self,
        trigger: type[Agent] | str | Agent | Callable[[Agent], bool] | list,
        reply_func: Callable,
        position: int = 0,
        config: Any | None = None,
        reset_config: Callable[..., Any] | None = None,
        *,
        ignore_async_in_sync_chat: bool = False,
        remove_other_reply_funcs: bool = False,
    ):
        """Register a reply function.

        The reply function will be called when the trigger matches the sender.
        The function registered later will be checked earlier by default.
        To change the order, set the position to a positive integer.

        Both sync and async reply functions can be registered. The sync reply function will be triggered
        from both sync and async chats. However, an async reply function will only be triggered from async
        chats (initiated with `ConversableAgent.a_initiate_chat`). If an `async` reply function is registered
        and a chat is initialized with a sync function, `ignore_async_in_sync_chat` determines the behaviour as follows:
            if `ignore_async_in_sync_chat` is set to `False` (default value), an exception will be raised, and
            if `ignore_async_in_sync_chat` is set to `True`, the reply function will be ignored.

        Args:
            trigger (Agent class, str, Agent instance, callable, or list): the trigger.
                If a class is provided, the reply function will be called when the sender is an instance of the class.
                If a string is provided, the reply function will be called when the sender's name matches the string.
                If an agent instance is provided, the reply function will be called when the sender is the agent instance.
                If a callable is provided, the reply function will be called when the callable returns True.
                If a list is provided, the reply function will be called when any of the triggers in the list is activated.
                If None is provided, the reply function will be called only when the sender is None.
                Note: Be sure to register `None` as a trigger if you would like to trigger an auto-reply function with non-empty messages and `sender=None`.
            reply_func (Callable): the reply function.
                The function takes a recipient agent, a list of messages, a sender agent and a config as input and returns a reply message.

                ```python
                def reply_func(
                    recipient: ConversableAgent,
                    messages: Optional[List[Dict]] = None,
                    sender: Optional[Agent] = None,
                    config: Optional[Any] = None,
                ) -> Tuple[bool, Union[str, Dict, None]]:
                ```
            position (int): the position of the reply function in the reply function list.
                The function registered later will be checked earlier by default.
                To change the order, set the position to a positive integer.
            config (Any): the config to be passed to the reply function.
                When an agent is reset, the config will be reset to the original value.
            reset_config (Callable): the function to reset the config.
                The function returns None. Signature: ```def reset_config(config: Any)```
            ignore_async_in_sync_chat (bool): whether to ignore the async reply function in sync chats. If `False`, an exception
                will be raised if an async reply function is registered and a chat is initialized with a sync
                function.
            remove_other_reply_funcs (bool): whether to remove other reply functions when registering this reply function.
        """
        if not isinstance(trigger, (type, str, Agent, Callable, list)):
            raise ValueError("trigger must be a class, a string, an agent, a callable or a list.")
        if remove_other_reply_funcs:
            self._reply_func_list.clear()
        self._reply_func_list.insert(
            position,
            {
                "trigger": trigger,
                "reply_func": reply_func,
                "config": copy.copy(config),
                "init_config": config,
                "reset_config": reset_config,
                "ignore_async_in_sync_chat": ignore_async_in_sync_chat and inspect.iscoroutinefunction(reply_func),
            },
        )

    def replace_reply_func(self, old_reply_func: Callable, new_reply_func: Callable):
        """Replace a registered reply function with a new one.

        Args:
            old_reply_func (Callable): the old reply function to be replaced.
            new_reply_func (Callable): the new reply function to replace the old one.
        """
        for f in self._reply_func_list:
            if f["reply_func"] == old_reply_func:
                f["reply_func"] = new_reply_func

    @staticmethod
    def _get_chats_to_run(
        chat_queue: list[dict[str, Any]],
        recipient: Agent,
        messages: list[dict[str, Any]] | None,
        sender: Agent,
        config: Any,
    ) -> list[dict[str, Any]]:
        """A simple chat reply function.
        This function initiate one or a sequence of chats between the "recipient" and the agents in the
        chat_queue.

        It extracts and returns a summary from the nested chat based on the "summary_method" in each chat in chat_queue.

        Returns:
            Tuple[bool, str]: A tuple where the first element indicates the completion of the chat, and the second element contains the summary of the last chat if any chats were initiated.
        """
        last_msg = messages[-1].get("content")
        chat_to_run = []
        for i, c in enumerate(chat_queue):
            current_c = c.copy()
            if current_c.get("sender") is None:
                current_c["sender"] = recipient
            message = current_c.get("message")
            # If message is not provided in chat_queue, we by default use the last message from the original chat history as the first message in this nested chat (for the first chat in the chat queue).
            # NOTE: This setting is prone to change.
            if message is None and i == 0:
                message = last_msg
            if callable(message):
                message = message(recipient, messages, sender, config)
            # We only run chat that has a valid message. NOTE: This is prone to change depending on applications.
            if message:
                current_c["message"] = message
                chat_to_run.append(current_c)
        return chat_to_run

    @staticmethod
    def _process_nested_chat_carryover(
        chat: dict[str, Any],
        recipient: Agent,
        messages: list[dict[str, Any]],
        sender: Agent,
        config: Any,
        trim_n_messages: int = 0,
    ) -> None:
        """Process carryover messages for a nested chat (typically for the first chat of a group chat)

        The carryover_config key is a dictionary containing:
            "summary_method": The method to use to summarise the messages, can be "all", "last_msg", "reflection_with_llm" or a Callable
            "summary_args": Optional arguments for the summary method

        Supported carryover 'summary_methods' are:
            "all" - all messages will be incorporated
            "last_msg" - the last message will be incorporated
            "reflection_with_llm" - an llm will summarise all the messages and the summary will be incorporated as a single message
            Callable - a callable with the signature: my_method(agent: ConversableAgent, messages: List[Dict[str, Any]]) -> str

        Args:
            chat: The chat dictionary containing the carryover configuration
            recipient: The recipient agent
            messages: The messages from the parent chat
            sender: The sender agent
            config: The LLM configuration
            trim_n_messages: The number of latest messages to trim from the messages list
        """

        def concat_carryover(chat_message: str, carryover_message: str | list[dict[str, Any]]) -> str:
            """Concatenate the carryover message to the chat message."""
            prefix = f"{chat_message}\n" if chat_message else ""

            if isinstance(carryover_message, str):
                content = carryover_message
            elif isinstance(carryover_message, list):
                content = "\n".join(
                    msg["content"] for msg in carryover_message if "content" in msg and msg["content"] is not None
                )
            else:
                raise ValueError("Carryover message must be a string or a list of dictionaries")

            return f"{prefix}Context:\n{content}"

        carryover_config = chat["carryover_config"]

        if "summary_method" not in carryover_config:
            raise ValueError("Carryover configuration must contain a 'summary_method' key")

        carryover_summary_method = carryover_config["summary_method"]
        carryover_summary_args = carryover_config.get("summary_args") or {}

        chat_message = ""
        message = chat.get("message")

        # If the message is a callable, run it and get the result
        if message:
            chat_message = message(recipient, messages, sender, config) if callable(message) else message

        # deep copy and trim the latest messages
        content_messages = copy.deepcopy(messages)
        content_messages = content_messages[:-trim_n_messages]

        if carryover_summary_method == "all":
            # Put a string concatenated value of all parent messages into the first message
            # (e.g. message = <first nested chat message>\nContext: \n<chat message 1>\n<chat message 2>\n...)
            carry_over_message = concat_carryover(chat_message, content_messages)

        elif carryover_summary_method == "last_msg":
            # (e.g. message = <first nested chat message>\nContext: \n<last chat message>)
            carry_over_message = concat_carryover(chat_message, content_messages[-1]["content"])

        elif carryover_summary_method == "reflection_with_llm":
            # (e.g. message = <first nested chat message>\nContext: \n<llm summary>)

            # Add the messages to the nested chat agent for reflection (we'll clear after reflection)
            chat["recipient"]._oai_messages[sender] = content_messages

            carry_over_message_llm = ConversableAgent._reflection_with_llm_as_summary(
                sender=sender,
                recipient=chat["recipient"],  # Chat recipient LLM config will be used for the reflection
                summary_args=carryover_summary_args,
            )

            recipient._oai_messages[sender] = []

            carry_over_message = concat_carryover(chat_message, carry_over_message_llm)

        elif isinstance(carryover_summary_method, Callable):
            # (e.g. message = <first nested chat message>\nContext: \n<function's return string>)
            carry_over_message_result = carryover_summary_method(recipient, content_messages, carryover_summary_args)

            carry_over_message = concat_carryover(chat_message, carry_over_message_result)

        chat["message"] = carry_over_message

    @staticmethod
    def _process_chat_queue_carryover(
        chat_queue: list[dict[str, Any]],
        recipient: Agent,
        messages: str | Callable[..., Any],
        sender: Agent,
        config: Any,
        trim_messages: int = 2,
    ) -> tuple[bool, str | None]:
        """Process carryover configuration for the first chat in the queue.

        Args:
            chat_queue: List of chat configurations
            recipient: Receiving agent
            messages: Chat messages
            sender: Sending agent
            config: LLM configuration
            trim_messages: Number of messages to trim for nested chat carryover (default 2 for nested chat in group chats)

        Returns:
            Tuple containing:
                - restore_flag: Whether the original message needs to be restored
                - original_message: The original message to restore (if any)
        """
        restore_chat_queue_message = False
        original_chat_queue_message = None

        # Carryover configuration allowed on the first chat in the queue only, trim the last two messages specifically for group chat nested chat carryover as these are the messages for the transition to the nested chat agent
        if len(chat_queue) > 0 and "carryover_config" in chat_queue[0]:
            if "message" in chat_queue[0]:
                # As we're updating the message in the nested chat queue, we need to restore it after finishing this nested chat.
                restore_chat_queue_message = True
                original_chat_queue_message = chat_queue[0]["message"]

            # TODO Check the trimming required if not a group chat, it may not be 2 because other chats don't have the group transition messages. We may need to add as a carryover_config parameter.
            ConversableAgent._process_nested_chat_carryover(
                chat=chat_queue[0],
                recipient=recipient,
                messages=messages,
                sender=sender,
                config=config,
                trim_n_messages=trim_messages,
            )

        return restore_chat_queue_message, original_chat_queue_message

    @staticmethod
    def _summary_from_nested_chats(
        chat_queue: list[dict[str, Any]],
        recipient: Agent,
        messages: list[dict[str, Any]] | None,
        sender: Agent,
        config: Any,
    ) -> tuple[bool, str | None]:
        """A simple chat reply function.
        This function initiate one or a sequence of chats between the "recipient" and the agents in the
        chat_queue.

        It extracts and returns a summary from the nested chat based on the "summary_method" in each chat in chat_queue.

        The first chat in the queue can contain a 'carryover_config' which is a dictionary that denotes how to carryover messages from the parent chat into the first chat of the nested chats). Only applies to the first chat.
            e.g.: carryover_summarize_chat_config = {"summary_method": "reflection_with_llm", "summary_args": None}
            summary_method can be "last_msg", "all", "reflection_with_llm", Callable
            The Callable signature: my_method(agent: ConversableAgent, messages: List[Dict[str, Any]]) -> str
            The summary will be concatenated to the message of the first chat in the queue.

        Returns:
            Tuple[bool, str]: A tuple where the first element indicates the completion of the chat, and the second element contains the summary of the last chat if any chats were initiated.
        """
        # Process carryover configuration
        restore_chat_queue_message, original_chat_queue_message = ConversableAgent._process_chat_queue_carryover(
            chat_queue, recipient, messages, sender, config
        )

        chat_to_run = ConversableAgent._get_chats_to_run(chat_queue, recipient, messages, sender, config)
        if not chat_to_run:
            return True, None
        res = initiate_chats(chat_to_run)

        # We need to restore the chat queue message if it has been modified so that it will be the original message for subsequent uses
        if restore_chat_queue_message:
            chat_queue[0]["message"] = original_chat_queue_message

        return True, res[-1].summary

    @staticmethod
    async def _a_summary_from_nested_chats(
        chat_queue: list[dict[str, Any]],
        recipient: Agent,
        messages: list[dict[str, Any]] | None,
        sender: Agent,
        config: Any,
    ) -> tuple[bool, str | None]:
        """A simple chat reply function.
        This function initiate one or a sequence of chats between the "recipient" and the agents in the
        chat_queue.

        It extracts and returns a summary from the nested chat based on the "summary_method" in each chat in chat_queue.

        The first chat in the queue can contain a 'carryover_config' which is a dictionary that denotes how to carryover messages from the parent chat into the first chat of the nested chats). Only applies to the first chat.
            e.g.: carryover_summarize_chat_config = {"summary_method": "reflection_with_llm", "summary_args": None}
            summary_method can be "last_msg", "all", "reflection_with_llm", Callable
            The Callable signature: my_method(agent: ConversableAgent, messages: List[Dict[str, Any]]) -> str
            The summary will be concatenated to the message of the first chat in the queue.

        Returns:
            Tuple[bool, str]: A tuple where the first element indicates the completion of the chat, and the second element contains the summary of the last chat if any chats were initiated.
        """
        # Process carryover configuration
        restore_chat_queue_message, original_chat_queue_message = ConversableAgent._process_chat_queue_carryover(
            chat_queue, recipient, messages, sender, config
        )

        chat_to_run = ConversableAgent._get_chats_to_run(chat_queue, recipient, messages, sender, config)
        if not chat_to_run:
            return True, None
        res = await a_initiate_chats(chat_to_run)
        index_of_last_chat = chat_to_run[-1]["chat_id"]

        # We need to restore the chat queue message if it has been modified so that it will be the original message for subsequent uses
        if restore_chat_queue_message:
            chat_queue[0]["message"] = original_chat_queue_message

        return True, res[index_of_last_chat].summary

    def register_nested_chats(
        self,
        chat_queue: list[dict[str, Any]],
        trigger: type[Agent] | str | Agent | Callable[[Agent], bool] | list,
        reply_func_from_nested_chats: str | Callable[..., Any] = "summary_from_nested_chats",
        position: int = 2,
        use_async: bool | None = None,
        **kwargs: Any,
    ) -> None:
        """Register a nested chat reply function.

        Args:
            chat_queue (list): a list of chat objects to be initiated. If use_async is used, then all messages in chat_queue must have a chat-id associated with them.
            trigger (Agent class, str, Agent instance, callable, or list): refer to `register_reply` for details.
            reply_func_from_nested_chats (Callable, str): the reply function for the nested chat.
                The function takes a chat_queue for nested chat, recipient agent, a list of messages, a sender agent and a config as input and returns a reply message.
                Default to "summary_from_nested_chats", which corresponds to a built-in reply function that get summary from the nested chat_queue.
                ```python
                def reply_func_from_nested_chats(
                    chat_queue: List[Dict],
                    recipient: ConversableAgent,
                    messages: Optional[List[Dict]] = None,
                    sender: Optional[Agent] = None,
                    config: Optional[Any] = None,
                ) -> Tuple[bool, Union[str, Dict, None]]:
                ```
            position (int): Ref to `register_reply` for details. Default to 2. It means we first check the termination and human reply, then check the registered nested chat reply.
            use_async: Uses a_initiate_chats internally to start nested chats. If the original chat is initiated with a_initiate_chats, you may set this to true so nested chats do not run in sync.
            kwargs: Ref to `register_reply` for details.
        """
        if use_async:
            for chat in chat_queue:
                if chat.get("chat_id") is None:
                    raise ValueError("chat_id is required for async nested chats")

        if use_async:
            if reply_func_from_nested_chats == "summary_from_nested_chats":
                reply_func_from_nested_chats = self._a_summary_from_nested_chats
            if not callable(reply_func_from_nested_chats) or not inspect.iscoroutinefunction(
                reply_func_from_nested_chats
            ):
                raise ValueError("reply_func_from_nested_chats must be a callable and a coroutine")

            async def wrapped_reply_func(recipient, messages=None, sender=None, config=None):
                return await reply_func_from_nested_chats(chat_queue, recipient, messages, sender, config)

        else:
            if reply_func_from_nested_chats == "summary_from_nested_chats":
                reply_func_from_nested_chats = self._summary_from_nested_chats
            if not callable(reply_func_from_nested_chats):
                raise ValueError("reply_func_from_nested_chats must be a callable")

            def wrapped_reply_func(recipient, messages=None, sender=None, config=None):
                return reply_func_from_nested_chats(chat_queue, recipient, messages, sender, config)

        functools.update_wrapper(wrapped_reply_func, reply_func_from_nested_chats)

        self.register_reply(
            trigger,
            wrapped_reply_func,
            position,
            kwargs.get("config"),
            kwargs.get("reset_config"),
            ignore_async_in_sync_chat=(
                not use_async if use_async is not None else kwargs.get("ignore_async_in_sync_chat")
            ),
        )

    @property
    def system_message(self) -> str:
        """Return the system message."""
        return self._oai_system_message[0]["content"]

    def update_system_message(self, system_message: str) -> None:
        """Update the system message.

        Args:
            system_message (str): system message for the ChatCompletion inference.
        """
        self._oai_system_message[0]["content"] = system_message

    def update_max_consecutive_auto_reply(self, value: int, sender: Agent | None = None):
        """Update the maximum number of consecutive auto replies.

        Args:
            value (int): the maximum number of consecutive auto replies.
            sender (Agent): when the sender is provided, only update the max_consecutive_auto_reply for that sender.
        """
        if sender is None:
            self._max_consecutive_auto_reply = value
            for k in self._max_consecutive_auto_reply_dict:
                self._max_consecutive_auto_reply_dict[k] = value
        else:
            self._max_consecutive_auto_reply_dict[sender] = value

    def max_consecutive_auto_reply(self, sender: Agent | None = None) -> int:
        """The maximum number of consecutive auto replies."""
        return self._max_consecutive_auto_reply if sender is None else self._max_consecutive_auto_reply_dict[sender]

    @property
    def chat_messages(self) -> dict[Agent, list[dict[str, Any]]]:
        """A dictionary of conversations from agent to list of messages."""
        return self._oai_messages

    def chat_messages_for_summary(self, agent: Agent) -> list[dict[str, Any]]:
        """A list of messages as a conversation to summarize."""
        return self._oai_messages[agent]

    def last_message(self, agent: Agent | None = None) -> dict[str, Any] | None:
        """The last message exchanged with the agent.

        Args:
            agent (Agent): The agent in the conversation.
                If None and more than one agent's conversations are found, an error will be raised.
                If None and only one conversation is found, the last message of the only conversation will be returned.

        Returns:
            The last message exchanged with the agent.
        """
        if agent is None:
            n_conversations = len(self._oai_messages)
            if n_conversations == 0:
                return None
            if n_conversations == 1:
                for conversation in self._oai_messages.values():
                    return conversation[-1]
            raise ValueError("More than one conversation is found. Please specify the sender to get the last message.")
        if agent not in self._oai_messages:
            raise KeyError(
                f"The agent '{agent.name}' is not present in any conversation. No history available for this agent."
            )
        return self._oai_messages[agent][-1]

    @property
    def use_docker(self) -> bool | str | None:
        """Bool value of whether to use docker to execute the code,
        or str value of the docker image name to use, or None when code execution is disabled.
        """
        return None if self._code_execution_config is False else self._code_execution_config.get("use_docker")

    @staticmethod
    def _message_to_dict(message: dict[str, Any] | str) -> dict:
        """Convert a message to a dictionary.

        The message can be a string or a dictionary. The string will be put in the "content" field of the new dictionary.
        """
        if isinstance(message, str):
            return {"content": message}
        elif isinstance(message, dict):
            return message
        else:
            return dict(message)

    @staticmethod
    def _normalize_name(name):
        """LLMs sometimes ask functions while ignoring their own format requirements, this function should be used to replace invalid characters with "_".

        Prefer _assert_valid_name for validating user configuration or input
        """
        return re.sub(r"[^a-zA-Z0-9_-]", "_", name)[:64]

    @staticmethod
    def _assert_valid_name(name):
        """Ensure that configured names are valid, raises ValueError if not.

        For munging LLM responses use _normalize_name to ensure LLM specified names don't break the API.
        """
        if not re.match(r"^[a-zA-Z0-9_-]+$", name):
            raise ValueError(f"Invalid name: {name}. Only letters, numbers, '_' and '-' are allowed.")
        if len(name) > 64:
            raise ValueError(f"Invalid name: {name}. Name must be less than 64 characters.")
        return name

    def _append_oai_message(
        self, message: dict[str, Any] | str, role, conversation_id: Agent, is_sending: bool
    ) -> bool:
        """Append a message to the ChatCompletion conversation.

        If the message received is a string, it will be put in the "content" field of the new dictionary.
        If the message received is a dictionary but does not have any of the three fields "content", "function_call", or "tool_calls",
            this message is not a valid ChatCompletion message.
        If only "function_call" or "tool_calls" is provided, "content" will be set to None if not provided, and the role of the message will be forced "assistant".

        Args:
            message (dict or str): message to be appended to the ChatCompletion conversation.
            role (str): role of the message, can be "assistant" or "function".
            conversation_id (Agent): id of the conversation, should be the recipient or sender.
            is_sending (bool): If the agent (aka self) is sending to the conversation_id agent, otherwise receiving.

        Returns:
            bool: whether the message is appended to the ChatCompletion conversation.
        """
        message = self._message_to_dict(message)
        # create oai message to be appended to the oai conversation that can be passed to oai directly.
        oai_message = {
            k: message[k]
            for k in ("content", "function_call", "tool_calls", "tool_responses", "tool_call_id", "name", "context")
            if k in message and message[k] is not None
        }
        if "content" not in oai_message:
            if "function_call" in oai_message or "tool_calls" in oai_message:
                oai_message["content"] = None  # if only function_call is provided, content will be set to None.
            else:
                return False

        if message.get("role") in ["function", "tool"]:
            oai_message["role"] = message.get("role")
            if "tool_responses" in oai_message:
                for tool_response in oai_message["tool_responses"]:
                    tool_response["content"] = str(tool_response["content"])
        elif "override_role" in message:
            # If we have a direction to override the role then set the
            # role accordingly. Used to customise the role for the
            # select speaker prompt.
            oai_message["role"] = message.get("override_role")
        else:
            oai_message["role"] = role

        if oai_message.get("function_call", False) or oai_message.get("tool_calls", False):
            oai_message["role"] = "assistant"  # only messages with role 'assistant' can have a function call.
        elif "name" not in oai_message:
            # If we don't have a name field, append it
            if is_sending:
                oai_message["name"] = self.name
            else:
                oai_message["name"] = conversation_id.name

        self._oai_messages[conversation_id].append(oai_message)

        return True

    def _process_message_before_send(
        self, message: dict[str, Any] | str, recipient: Agent, silent: bool
    ) -> dict[str, Any] | str:
        """Process the message before sending it to the recipient."""
        hook_list = self.hook_lists["process_message_before_send"]
        for hook in hook_list:
            message = hook(
                sender=self, message=message, recipient=recipient, silent=ConversableAgent._is_silent(self, silent)
            )
        return message

    def send(
        self,
        message: dict[str, Any] | str,
        recipient: Agent,
        request_reply: bool | None = None,
        silent: bool | None = False,
    ):
        """Send a message to another agent.

        Args:
            message (dict or str): message to be sent.
                The message could contain the following fields:
                - content (str or List): Required, the content of the message. (Can be None)
                - function_call (str): the name of the function to be called.
                - name (str): the name of the function to be called.
                - role (str): the role of the message, any role that is not "function"
                    will be modified to "assistant".
                - context (dict): the context of the message, which will be passed to
                    [OpenAIWrapper.create](https://docs.ag2.ai/latest/docs/api-reference/autogen/OpenAIWrapper/#autogen.OpenAIWrapper.create).
                    For example, one agent can send a message A as:
        ```python
        {
            "content": lambda context: context["use_tool_msg"],
            "context": {"use_tool_msg": "Use tool X if they are relevant."},
        }
        ```
                    Next time, one agent can send a message B with a different "use_tool_msg".
                    Then the content of message A will be refreshed to the new "use_tool_msg".
                    So effectively, this provides a way for an agent to send a "link" and modify
                    the content of the "link" later.
            recipient (Agent): the recipient of the message.
            request_reply (bool or None): whether to request a reply from the recipient.
            silent (bool or None): (Experimental) whether to print the message sent.

        Raises:
            ValueError: if the message can't be converted into a valid ChatCompletion message.
        """
        message = self._process_message_before_send(message, recipient, ConversableAgent._is_silent(self, silent))
        # When the agent composes and sends the message, the role of the message is "assistant"
        # unless it's "function".
        valid = self._append_oai_message(message, "assistant", recipient, is_sending=True)
        if valid:
            recipient.receive(message, self, request_reply, silent)
        else:
            raise ValueError(
                "Message can't be converted into a valid ChatCompletion message. Either content or function_call must be provided."
            )

    async def a_send(
        self,
        message: dict[str, Any] | str,
        recipient: Agent,
        request_reply: bool | None = None,
        silent: bool | None = False,
    ):
        """(async) Send a message to another agent.

        Args:
            message (dict or str): message to be sent.
                The message could contain the following fields:
                - content (str or List): Required, the content of the message. (Can be None)
                - function_call (str): the name of the function to be called.
                - name (str): the name of the function to be called.
                - role (str): the role of the message, any role that is not "function"
                    will be modified to "assistant".
                - context (dict): the context of the message, which will be passed to
                    [OpenAIWrapper.create](https://docs.ag2.ai/latest/docs/api-reference/autogen/OpenAIWrapper/#autogen.OpenAIWrapper.create).
                    For example, one agent can send a message A as:
        ```python
        {
            "content": lambda context: context["use_tool_msg"],
            "context": {"use_tool_msg": "Use tool X if they are relevant."},
        }
        ```
                    Next time, one agent can send a message B with a different "use_tool_msg".
                    Then the content of message A will be refreshed to the new "use_tool_msg".
                    So effectively, this provides a way for an agent to send a "link" and modify
                    the content of the "link" later.
            recipient (Agent): the recipient of the message.
            request_reply (bool or None): whether to request a reply from the recipient.
            silent (bool or None): (Experimental) whether to print the message sent.

        Raises:
            ValueError: if the message can't be converted into a valid ChatCompletion message.
        """
        message = self._process_message_before_send(message, recipient, ConversableAgent._is_silent(self, silent))
        # When the agent composes and sends the message, the role of the message is "assistant"
        # unless it's "function".
        valid = self._append_oai_message(message, "assistant", recipient, is_sending=True)
        if valid:
            await recipient.a_receive(message, self, request_reply, silent)
        else:
            raise ValueError(
                "Message can't be converted into a valid ChatCompletion message. Either content or function_call must be provided."
            )

    def _print_received_message(self, message: dict[str, Any] | str, sender: Agent, skip_head: bool = False):
        message = self._message_to_dict(message)
        message_model = create_received_event_model(event=message, sender=sender, recipient=self)
        iostream = IOStream.get_default()
        # message_model.print(iostream.print)
        iostream.send(message_model)

    def _process_received_message(self, message: dict[str, Any] | str, sender: Agent, silent: bool):
        # When the agent receives a message, the role of the message is "user". (If 'role' exists and is 'function', it will remain unchanged.)
        valid = self._append_oai_message(message, "user", sender, is_sending=False)
        if logging_enabled():
            log_event(self, "received_message", message=message, sender=sender.name, valid=valid)

        if not valid:
            raise ValueError(
                "Received message can't be converted into a valid ChatCompletion message. Either content or function_call must be provided."
            )

        if not ConversableAgent._is_silent(sender, silent):
            self._print_received_message(message, sender)

    def receive(
        self,
        message: dict[str, Any] | str,
        sender: Agent,
        request_reply: bool | None = None,
        silent: bool | None = False,
    ):
        """Receive a message from another agent.

        Once a message is received, this function sends a reply to the sender or stop.
        The reply can be generated automatically or entered manually by a human.

        Args:
            message (dict or str): message from the sender. If the type is dict, it may contain the following reserved fields (either content or function_call need to be provided).
                1. "content": content of the message, can be None.
                2. "function_call": a dictionary containing the function name and arguments. (deprecated in favor of "tool_calls")
                3. "tool_calls": a list of dictionaries containing the function name and arguments.
                4. "role": role of the message, can be "assistant", "user", "function", "tool".
                    This field is only needed to distinguish between "function" or "assistant"/"user".
                5. "name": In most cases, this field is not needed. When the role is "function", this field is needed to indicate the function name.
                6. "context" (dict): the context of the message, which will be passed to
                    [OpenAIWrapper.create](https://docs.ag2.ai/latest/docs/api-reference/autogen/OpenAIWrapper/#autogen.OpenAIWrapper.create).
            sender: sender of an Agent instance.
            request_reply (bool or None): whether a reply is requested from the sender.
                If None, the value is determined by `self.reply_at_receive[sender]`.
            silent (bool or None): (Experimental) whether to print the message received.

        Raises:
            ValueError: if the message can't be converted into a valid ChatCompletion message.
        """
        self._process_received_message(message, sender, silent)
        if request_reply is False or (request_reply is None and self.reply_at_receive[sender] is False):
            return
        reply = self.generate_reply(messages=self.chat_messages[sender], sender=sender)
        if reply is not None:
            self.send(reply, sender, silent=silent)

    async def a_receive(
        self,
        message: dict[str, Any] | str,
        sender: Agent,
        request_reply: bool | None = None,
        silent: bool | None = False,
    ):
        """(async) Receive a message from another agent.

        Once a message is received, this function sends a reply to the sender or stop.
        The reply can be generated automatically or entered manually by a human.

        Args:
            message (dict or str): message from the sender. If the type is dict, it may contain the following reserved fields (either content or function_call need to be provided).
                1. "content": content of the message, can be None.
                2. "function_call": a dictionary containing the function name and arguments. (deprecated in favor of "tool_calls")
                3. "tool_calls": a list of dictionaries containing the function name and arguments.
                4. "role": role of the message, can be "assistant", "user", "function".
                    This field is only needed to distinguish between "function" or "assistant"/"user".
                5. "name": In most cases, this field is not needed. When the role is "function", this field is needed to indicate the function name.
                6. "context" (dict): the context of the message, which will be passed to
                    [OpenAIWrapper.create](https://docs.ag2.ai/latest/docs/api-reference/autogen/OpenAIWrapper/#autogen.OpenAIWrapper.create).
            sender: sender of an Agent instance.
            request_reply (bool or None): whether a reply is requested from the sender.
                If None, the value is determined by `self.reply_at_receive[sender]`.
            silent (bool or None): (Experimental) whether to print the message received.

        Raises:
            ValueError: if the message can't be converted into a valid ChatCompletion message.
        """
        self._process_received_message(message, sender, silent)
        if request_reply is False or (request_reply is None and self.reply_at_receive[sender] is False):
            return
        reply = await self.a_generate_reply(messages=self.chat_messages[sender], sender=sender)
        if reply is not None:
            await self.a_send(reply, sender, silent=silent)

    def _prepare_chat(
        self,
        recipient: "ConversableAgent",
        clear_history: bool,
        prepare_recipient: bool = True,
        reply_at_receive: bool = True,
    ) -> None:
        self.reset_consecutive_auto_reply_counter(recipient)
        self.reply_at_receive[recipient] = reply_at_receive
        if clear_history:
            self.clear_history(recipient)
            self._human_input = []
        if prepare_recipient:
            recipient._prepare_chat(self, clear_history, False, reply_at_receive)

    def _raise_exception_on_async_reply_functions(self) -> None:
        """Raise an exception if any async reply functions are registered.

        Raises:
            RuntimeError: if any async reply functions are registered.
        """
        reply_functions = {
            f["reply_func"] for f in self._reply_func_list if not f.get("ignore_async_in_sync_chat", False)
        }

        async_reply_functions = [f for f in reply_functions if inspect.iscoroutinefunction(f)]
        if async_reply_functions:
            msg = (
                "Async reply functions can only be used with ConversableAgent.a_initiate_chat(). The following async reply functions are found: "
                + ", ".join([f.__name__ for f in async_reply_functions])
            )

            raise RuntimeError(msg)

    def _should_terminate_chat(self, recipient: "ConversableAgent", message: dict[str, Any]) -> bool:
        """
        Determines whether the chat should be terminated based on the message content
        and the recipient's termination condition.

        Args:
            recipient (ConversableAgent): The agent to check for termination condition.
            message (dict[str, Any]): The message dictionary to evaluate for termination.

        Returns:
            bool: True if the chat should be terminated, False otherwise.
        """
        return (
            isinstance(recipient, ConversableAgent)
            and isinstance(message.get("content"), str)
            and hasattr(recipient, "_is_termination_msg")
            and recipient._is_termination_msg(message)
        )

    def initiate_chat(
        self,
        recipient: "ConversableAgent",
        clear_history: bool = True,
        silent: bool | None = False,
        cache: AbstractCache | None = None,
        max_turns: int | None = None,
        summary_method: str | Callable[..., Any] | None = DEFAULT_SUMMARY_METHOD,
        summary_args: dict[str, Any] | None = {},
        message: dict[str, Any] | str | Callable[..., Any] | None = None,
        **kwargs: Any,
    ) -> ChatResult:
        """Initiate a chat with the recipient agent.

        Reset the consecutive auto reply counter.
        If `clear_history` is True, the chat history with the recipient agent will be cleared.


        Args:
            recipient: the recipient agent.
            clear_history (bool): whether to clear the chat history with the agent. Default is True.
            silent (bool or None): (Experimental) whether to print the messages for this conversation. Default is False.
            cache (AbstractCache or None): the cache client to be used for this conversation. Default is None.
            max_turns (int or None): the maximum number of turns for the chat between the two agents. One turn means one conversation round trip. Note that this is different from
                `max_consecutive_auto_reply` which is the maximum number of consecutive auto replies; and it is also different from `max_rounds` in GroupChat which is the maximum number of rounds in a group chat session.
                If max_turns is set to None, the chat will continue until a termination condition is met. Default is None.
            summary_method (str or callable): a method to get a summary from the chat. Default is DEFAULT_SUMMARY_METHOD, i.e., "last_msg".
                Supported strings are "last_msg" and "reflection_with_llm":
                    - when set to "last_msg", it returns the last message of the dialog as the summary.
                    - when set to "reflection_with_llm", it returns a summary extracted using an llm client.
                        `llm_config` must be set in either the recipient or sender.

                A callable summary_method should take the recipient and sender agent in a chat as input and return a string of summary. E.g.,

                ```python
                def my_summary_method(
                    sender: ConversableAgent,
                    recipient: ConversableAgent,
                    summary_args: dict,
                ):
                    return recipient.last_message(sender)["content"]
                ```
            summary_args (dict): a dictionary of arguments to be passed to the summary_method.
                One example key is "summary_prompt", and value is a string of text used to prompt a LLM-based agent (the sender or recipient agent) to reflect
                on the conversation and extract a summary when summary_method is "reflection_with_llm".
                The default summary_prompt is DEFAULT_SUMMARY_PROMPT, i.e., "Summarize takeaway from the conversation. Do not add any introductory phrases. If the intended request is NOT properly addressed, please point it out."
                Another available key is "summary_role", which is the role of the message sent to the agent in charge of summarizing. Default is "system".
            message (str, dict or Callable): the initial message to be sent to the recipient. Needs to be provided. Otherwise, input() will be called to get the initial message.
                - If a string or a dict is provided, it will be used as the initial message.        `generate_init_message` is called to generate the initial message for the agent based on this string and the context.
                    If dict, it may contain the following reserved fields (either content or tool_calls need to be provided).

                        1. "content": content of the message, can be None.
                        2. "function_call": a dictionary containing the function name and arguments. (deprecated in favor of "tool_calls")
                        3. "tool_calls": a list of dictionaries containing the function name and arguments.
                        4. "role": role of the message, can be "assistant", "user", "function".
                            This field is only needed to distinguish between "function" or "assistant"/"user".
                        5. "name": In most cases, this field is not needed. When the role is "function", this field is needed to indicate the function name.
                        6. "context" (dict): the context of the message, which will be passed to
                            `OpenAIWrapper.create`.

                - If a callable is provided, it will be called to get the initial message in the form of a string or a dict.
                    If the returned type is dict, it may contain the reserved fields mentioned above.

                    Example of a callable message (returning a string):

                    ```python
                    def my_message(
                        sender: ConversableAgent, recipient: ConversableAgent, context: dict
                    ) -> Union[str, Dict]:
                        carryover = context.get("carryover", "")
                        if isinstance(message, list):
                            carryover = carryover[-1]
                        final_msg = "Write a blogpost." + "\\nContext: \\n" + carryover
                        return final_msg
                    ```

                    Example of a callable message (returning a dict):

                    ```python
                    def my_message(
                        sender: ConversableAgent, recipient: ConversableAgent, context: dict
                    ) -> Union[str, Dict]:
                        final_msg = {}
                        carryover = context.get("carryover", "")
                        if isinstance(message, list):
                            carryover = carryover[-1]
                        final_msg["content"] = "Write a blogpost." + "\\nContext: \\n" + carryover
                        final_msg["context"] = {"prefix": "Today I feel"}
                        return final_msg
                    ```
            **kwargs: any additional information. It has the following reserved fields:
                - "carryover": a string or a list of string to specify the carryover information to be passed to this chat.
                    If provided, we will combine this carryover (by attaching a "context: " string and the carryover content after the message content) with the "message" content when generating the initial chat
                    message in `generate_init_message`.
                - "verbose": a boolean to specify whether to print the message and carryover in a chat. Default is False.

        Raises:
            RuntimeError: if any async reply functions are registered and not ignored in sync chat.

        Returns:
            ChatResult: an ChatResult object.
        """
        iostream = IOStream.get_default()

        cache = Cache.get_current_cache(cache)
        _chat_info = locals().copy()
        _chat_info["sender"] = self
        consolidate_chat_info(_chat_info, uniform_sender=self)
        for agent in [self, recipient]:
            agent._raise_exception_on_async_reply_functions()
            agent.previous_cache = agent.client_cache
            agent.client_cache = cache
        if isinstance(max_turns, int):
            self._prepare_chat(recipient, clear_history, reply_at_receive=False)
            is_termination = False
            for i in range(max_turns):
                # check recipient max consecutive auto reply limit
                if self._consecutive_auto_reply_counter[recipient] >= recipient._max_consecutive_auto_reply:
                    break
                if i == 0:
                    if isinstance(message, Callable):
                        msg2send = message(_chat_info["sender"], _chat_info["recipient"], kwargs)
                    else:
                        msg2send = self.generate_init_message(message, **kwargs)
                else:
                    last_message = self.chat_messages[recipient][-1]
                    if self._should_terminate_chat(recipient, last_message):
                        break
                    msg2send = self.generate_reply(messages=self.chat_messages[recipient], sender=recipient)
                if msg2send is None:
                    break
                self.send(msg2send, recipient, request_reply=True, silent=silent)
            else:  # No breaks in the for loop, so we have reached max turns
                iostream.send(
                    TerminationEvent(
                        termination_reason=f"Maximum turns ({max_turns}) reached", sender=self, recipient=recipient
                    )
                )
        else:
            self._prepare_chat(recipient, clear_history)
            if isinstance(message, Callable):
                msg2send = message(_chat_info["sender"], _chat_info["recipient"], kwargs)
            else:
                msg2send = self.generate_init_message(message, **kwargs)
            self.send(msg2send, recipient, silent=silent)
        summary = self._summarize_chat(
            summary_method,
            summary_args,
            recipient,
            cache=cache,
        )
        for agent in [self, recipient]:
            agent.client_cache = agent.previous_cache
            agent.previous_cache = None
        chat_result = ChatResult(
            chat_history=self.chat_messages[recipient],
            summary=summary,
            cost=gather_usage_summary([self, recipient]),
            human_input=self._human_input,
        )
        return chat_result

    def run(
        self,
        recipient: Optional["ConversableAgent"] = None,
        clear_history: bool = True,
        silent: bool | None = False,
        cache: AbstractCache | None = None,
        max_turns: int | None = None,
        summary_method: str | Callable[..., Any] | None = DEFAULT_SUMMARY_METHOD,
        summary_args: dict[str, Any] | None = {},
        message: dict[str, Any] | str | Callable[..., Any] | None = None,
        executor_kwargs: dict[str, Any] | None = None,
        tools: Tool | Iterable[Tool] | None = None,
        user_input: bool | None = False,
        msg_to: str | None = "agent",
        **kwargs: Any,
    ) -> RunResponseProtocol:
        iostream = ThreadIOStream()
        agents = [self, recipient] if recipient else [self]
        response = RunResponse(iostream, agents=agents)

        if recipient is None:

            def initiate_chat(
                self=self,
                iostream: ThreadIOStream = iostream,
                response: RunResponse = response,
            ) -> None:
                with (
                    IOStream.set_default(iostream),
                    self._create_or_get_executor(
                        executor_kwargs=executor_kwargs,
                        tools=tools,
                        agent_name="user",
                        agent_human_input_mode="ALWAYS" if user_input else "NEVER",
                    ) as executor,
                ):
                    try:
                        if msg_to == "agent":
                            chat_result = executor.initiate_chat(
                                self,
                                message=message,
                                clear_history=clear_history,
                                max_turns=max_turns,
                                summary_method=summary_method,
                            )
                        else:
                            chat_result = self.initiate_chat(
                                executor,
                                message=message,
                                clear_history=clear_history,
                                max_turns=max_turns,
                                summary_method=summary_method,
                            )

                        IOStream.get_default().send(
                            RunCompletionEvent(
                                history=chat_result.chat_history,
                                summary=chat_result.summary,
                                cost=chat_result.cost,
                                last_speaker=self.name,
                            )
                        )
                    except Exception as e:
                        response.iostream.send(ErrorEvent(error=e))

        else:

            def initiate_chat(
                self=self,
                iostream: ThreadIOStream = iostream,
                response: RunResponse = response,
            ) -> None:
                with IOStream.set_default(iostream):  # type: ignore[arg-type]
                    try:
                        chat_result = self.initiate_chat(
                            recipient,
                            clear_history=clear_history,
                            silent=silent,
                            cache=cache,
                            max_turns=max_turns,
                            summary_method=summary_method,
                            summary_args=summary_args,
                            message=message,
                            **kwargs,
                        )

                        response._summary = chat_result.summary
                        response._messages = chat_result.chat_history

                        _last_speaker = recipient if chat_result.chat_history[-1]["name"] == recipient.name else self
                        if hasattr(recipient, "last_speaker"):
                            _last_speaker = recipient.last_speaker

                        IOStream.get_default().send(
                            RunCompletionEvent(
                                history=chat_result.chat_history,
                                summary=chat_result.summary,
                                cost=chat_result.cost,
                                last_speaker=_last_speaker.name,
                            )
                        )
                    except Exception as e:
                        response.iostream.send(ErrorEvent(error=e))

        threading.Thread(
            target=initiate_chat,
        ).start()

        return response

    async def a_initiate_chat(
        self,
        recipient: "ConversableAgent",
        clear_history: bool = True,
        silent: bool | None = False,
        cache: AbstractCache | None = None,
        max_turns: int | None = None,
        summary_method: str | Callable[..., Any] | None = DEFAULT_SUMMARY_METHOD,
        summary_args: dict[str, Any] | None = {},
        message: str | Callable[..., Any] | None = None,
        **kwargs: Any,
    ) -> ChatResult:
        """(async) Initiate a chat with the recipient agent.

        Reset the consecutive auto reply counter.
        If `clear_history` is True, the chat history with the recipient agent will be cleared.
        `a_generate_init_message` is called to generate the initial message for the agent.

        Args: Please refer to `initiate_chat`.

        Returns:
            ChatResult: an ChatResult object.
        """
        iostream = IOStream.get_default()

        _chat_info = locals().copy()
        _chat_info["sender"] = self
        consolidate_chat_info(_chat_info, uniform_sender=self)
        for agent in [self, recipient]:
            agent.previous_cache = agent.client_cache
            agent.client_cache = cache
        if isinstance(max_turns, int):
            self._prepare_chat(recipient, clear_history, reply_at_receive=False)
            is_termination = False
            for _ in range(max_turns):
                if _ == 0:
                    if isinstance(message, Callable):
                        msg2send = message(_chat_info["sender"], _chat_info["recipient"], kwargs)
                    else:
                        msg2send = await self.a_generate_init_message(message, **kwargs)
                else:
                    last_message = self.chat_messages[recipient][-1]
                    if self._should_terminate_chat(recipient, last_message):
                        break
                    msg2send = await self.a_generate_reply(messages=self.chat_messages[recipient], sender=recipient)
                    if msg2send is None:
                        break
                await self.a_send(msg2send, recipient, request_reply=True, silent=silent)
            else:  # No breaks in the for loop, so we have reached max turns
                iostream.send(
                    TerminationEvent(
                        termination_reason=f"Maximum turns ({max_turns}) reached", sender=self, recipient=recipient
                    )
                )
        else:
            self._prepare_chat(recipient, clear_history)
            if isinstance(message, Callable):
                msg2send = message(_chat_info["sender"], _chat_info["recipient"], kwargs)
            else:
                msg2send = await self.a_generate_init_message(message, **kwargs)
            await self.a_send(msg2send, recipient, silent=silent)
        summary = self._summarize_chat(
            summary_method,
            summary_args,
            recipient,
            cache=cache,
        )
        for agent in [self, recipient]:
            agent.client_cache = agent.previous_cache
            agent.previous_cache = None
        chat_result = ChatResult(
            chat_history=self.chat_messages[recipient],
            summary=summary,
            cost=gather_usage_summary([self, recipient]),
            human_input=self._human_input,
        )
        return chat_result

    async def a_run(
        self,
        recipient: Optional["ConversableAgent"] = None,
        clear_history: bool = True,
        silent: bool | None = False,
        cache: AbstractCache | None = None,
        max_turns: int | None = None,
        summary_method: str | Callable[..., Any] | None = DEFAULT_SUMMARY_METHOD,
        summary_args: dict[str, Any] | None = {},
        message: dict[str, Any] | str | Callable[..., Any] | None = None,
        executor_kwargs: dict[str, Any] | None = None,
        tools: Tool | Iterable[Tool] | None = None,
        user_input: bool | None = False,
        msg_to: str | None = "agent",
        **kwargs: Any,
    ) -> AsyncRunResponseProtocol:
        iostream = AsyncThreadIOStream()
        agents = [self, recipient] if recipient else [self]
        response = AsyncRunResponse(iostream, agents=agents)

        if recipient is None:

            async def initiate_chat(
                self=self,
                iostream: AsyncThreadIOStream = iostream,
                response: AsyncRunResponse = response,
            ) -> None:
                with (
                    IOStream.set_default(iostream),
                    self._create_or_get_executor(
                        executor_kwargs=executor_kwargs,
                        tools=tools,
                        agent_name="user",
                        agent_human_input_mode="ALWAYS" if user_input else "NEVER",
                    ) as executor,
                ):
                    try:
                        if msg_to == "agent":
                            chat_result = await executor.a_initiate_chat(
                                self,
                                message=message,
                                clear_history=clear_history,
                                max_turns=max_turns,
                                summary_method=summary_method,
                            )
                        else:
                            chat_result = await self.a_initiate_chat(
                                executor,
                                message=message,
                                clear_history=clear_history,
                                max_turns=max_turns,
                                summary_method=summary_method,
                            )

                        IOStream.get_default().send(
                            RunCompletionEvent(
                                history=chat_result.chat_history,
                                summary=chat_result.summary,
                                cost=chat_result.cost,
                                last_speaker=self.name,
                            )
                        )
                    except Exception as e:
                        response.iostream.send(ErrorEvent(error=e))

        else:

            async def initiate_chat(
                self=self,
                iostream: AsyncThreadIOStream = iostream,
                response: AsyncRunResponse = response,
            ) -> None:
                with IOStream.set_default(iostream):  # type: ignore[arg-type]
                    try:
                        chat_result = await self.a_initiate_chat(
                            recipient,
                            clear_history=clear_history,
                            silent=silent,
                            cache=cache,
                            max_turns=max_turns,
                            summary_method=summary_method,
                            summary_args=summary_args,
                            message=message,
                            **kwargs,
                        )

                        last_speaker = recipient if chat_result.chat_history[-1]["name"] == recipient.name else self
                        if hasattr(recipient, "last_speaker"):
                            last_speaker = recipient.last_speaker

                        IOStream.get_default().send(
                            RunCompletionEvent(
                                history=chat_result.chat_history,
                                summary=chat_result.summary,
                                cost=chat_result.cost,
                                last_speaker=last_speaker.name,
                            )
                        )

                    except Exception as e:
                        response.iostream.send(ErrorEvent(error=e))

        asyncio.create_task(initiate_chat())

        return response

    def _summarize_chat(
        self,
        summary_method,
        summary_args,
        recipient: Agent | None = None,
        cache: AbstractCache | None = None,
    ) -> str:
        """Get a chat summary from an agent participating in a chat.

        Args:
            summary_method (str or callable): the summary_method to get the summary.
                The callable summary_method should take the recipient and sender agent in a chat as input and return a string of summary. E.g,
                ```python
                def my_summary_method(
                    sender: ConversableAgent,
                    recipient: ConversableAgent,
                    summary_args: dict,
                ):
                    return recipient.last_message(sender)["content"]
                ```
            summary_args (dict): a dictionary of arguments to be passed to the summary_method.
            recipient: the recipient agent in a chat.
            cache: the cache client to be used for this conversation. When provided,
                the cache will be used to store and retrieve LLM responses when generating
                summaries, which can improve performance and reduce API costs for
                repetitive summary requests. The cache is passed to the summary_method
                via summary_args['cache'].

        Returns:
            str: a chat summary from the agent.
        """
        summary = ""
        if summary_method is None:
            return summary
        if "cache" not in summary_args:
            summary_args["cache"] = cache
        if summary_method == "reflection_with_llm":
            summary_method = self._reflection_with_llm_as_summary
        elif summary_method == "last_msg":
            summary_method = self._last_msg_as_summary

        if isinstance(summary_method, Callable):
            summary = summary_method(self, recipient, summary_args)
        else:
            raise ValueError(
                "If not None, the summary_method must be a string from [`reflection_with_llm`, `last_msg`] or a callable."
            )
        if isinstance(summary, dict):
            summary = str(summary.get("content", ""))
        return summary

    @staticmethod
    def _last_msg_as_summary(sender, recipient, summary_args) -> str:
        """Get a chat summary from the last message of the recipient."""
        summary = ""
        try:
            content = recipient.last_message(sender)["content"]
            if isinstance(content, str):
                summary = content.replace("TERMINATE", "")
            elif isinstance(content, list):
                # Remove the `TERMINATE` word in the content list.
                summary = "\n".join(
                    x["text"].replace("TERMINATE", "") for x in content if isinstance(x, dict) and "text" in x
                )
        except (IndexError, AttributeError) as e:
            warnings.warn(f"Cannot extract summary using last_msg: {e}. Using an empty str as summary.", UserWarning)
        return summary

    @staticmethod
    def _reflection_with_llm_as_summary(sender, recipient, summary_args):
        prompt = summary_args.get("summary_prompt")
        prompt = ConversableAgent.DEFAULT_SUMMARY_PROMPT if prompt is None else prompt
        if not isinstance(prompt, str):
            raise ValueError("The summary_prompt must be a string.")
        msg_list = recipient.chat_messages_for_summary(sender)
        agent = sender if recipient is None else recipient
        role = summary_args.get("summary_role", None)
        if role and not isinstance(role, str):
            raise ValueError("The summary_role in summary_arg must be a string.")
        try:
            summary = sender._reflection_with_llm(
                prompt, msg_list, llm_agent=agent, cache=summary_args.get("cache"), role=role
            )
        except Exception as e:
            warnings.warn(
                f"Cannot extract summary using reflection_with_llm: {e}. Using an empty str as summary.", UserWarning
            )
            summary = ""
        return summary

    def _reflection_with_llm(
        self,
        prompt,
        messages,
        llm_agent: Agent | None = None,
        cache: AbstractCache | None = None,
        role: str | None = None,
    ) -> str:
        """Get a chat summary using reflection with an llm client based on the conversation history.

        Args:
            prompt (str): The prompt (in this method it is used as system prompt) used to get the summary.
            messages (list): The messages generated as part of a chat conversation.
            llm_agent: the agent with an llm client.
            cache (AbstractCache or None): the cache client to be used for this conversation.
            role (str): the role of the message, usually "system" or "user". Default is "system".
        """
        if not role:
            role = "system"

        system_msg = [
            {
                "role": role,
                "content": prompt,
            }
        ]

        messages = messages + system_msg
        if llm_agent and llm_agent.client is not None:
            llm_client = llm_agent.client
        elif self.client is not None:
            llm_client = self.client
        else:
            raise ValueError("No OpenAIWrapper client is found.")
        response = self._generate_oai_reply_from_client(llm_client=llm_client, messages=messages, cache=cache)
        return response

    def _check_chat_queue_for_sender(self, chat_queue: list[dict[str, Any]]) -> list[dict[str, Any]]:
        """Check the chat queue and add the "sender" key if it's missing.

        Args:
            chat_queue (List[Dict[str, Any]]): A list of dictionaries containing chat information.

        Returns:
            List[Dict[str, Any]]: A new list of dictionaries with the "sender" key added if it was missing.
        """
        chat_queue_with_sender = []
        for chat_info in chat_queue:
            if chat_info.get("sender") is None:
                chat_info["sender"] = self
            chat_queue_with_sender.append(chat_info)
        return chat_queue_with_sender

    def initiate_chats(self, chat_queue: list[dict[str, Any]]) -> list[ChatResult]:
        """(Experimental) Initiate chats with multiple agents.

        Args:
            chat_queue (List[Dict]): a list of dictionaries containing the information of the chats.
                Each dictionary should contain the input arguments for [`initiate_chat`](#initiate-chat)

        Returns: a list of ChatResult objects corresponding to the finished chats in the chat_queue.
        """
        _chat_queue = self._check_chat_queue_for_sender(chat_queue)
        self._finished_chats = initiate_chats(_chat_queue)

        return self._finished_chats

    def sequential_run(
        self,
        chat_queue: list[dict[str, Any]],
    ) -> list[RunResponseProtocol]:
        """(Experimental) Initiate chats with multiple agents sequentially.

        Args:
            chat_queue (List[Dict]): a list of dictionaries containing the information of the chats.
                Each dictionary should contain the input arguments for [`initiate_chat`](#initiate-chat)

        Returns: a list of ChatResult objects corresponding to the finished chats in the chat_queue.
        """
        iostreams = [ThreadIOStream() for _ in range(len(chat_queue))]
        # todo: add agents
        responses = [RunResponse(iostream, agents=[]) for iostream in iostreams]

        def _initiate_chats(
            iostreams: list[ThreadIOStream] = iostreams,
            responses: list[RunResponseProtocol] = responses,
        ) -> None:
            response = responses[0]
            try:
                _chat_queue = self._check_chat_queue_for_sender(chat_queue)

                consolidate_chat_info(_chat_queue)
                _validate_recipients(_chat_queue)
                finished_chats = []
                for chat_info, response, iostream in zip(_chat_queue, responses, iostreams):
                    with IOStream.set_default(iostream):
                        _chat_carryover = chat_info.get("carryover", [])
                        finished_chat_indexes_to_exclude_from_carryover = chat_info.get(
                            "finished_chat_indexes_to_exclude_from_carryover", []
                        )

                        if isinstance(_chat_carryover, str):
                            _chat_carryover = [_chat_carryover]
                        chat_info["carryover"] = _chat_carryover + [
                            r.summary
                            for i, r in enumerate(finished_chats)
                            if i not in finished_chat_indexes_to_exclude_from_carryover
                        ]

                        if not chat_info.get("silent", False):
                            IOStream.get_default().send(PostCarryoverProcessingEvent(chat_info=chat_info))

                        sender = chat_info["sender"]
                        chat_res = sender.initiate_chat(**chat_info)

                        IOStream.get_default().send(
                            RunCompletionEvent(
                                history=chat_res.chat_history,
                                summary=chat_res.summary,
                                cost=chat_res.cost,
                                last_speaker=(self if chat_res.chat_history[-1]["name"] == self.name else sender).name,
                            )
                        )

                        finished_chats.append(chat_res)
            except Exception as e:
                response.iostream.send(ErrorEvent(error=e))

        threading.Thread(target=_initiate_chats).start()

        return responses

    async def a_initiate_chats(self, chat_queue: list[dict[str, Any]]) -> dict[int, ChatResult]:
        _chat_queue = self._check_chat_queue_for_sender(chat_queue)
        self._finished_chats = await a_initiate_chats(_chat_queue)
        return self._finished_chats

    async def a_sequential_run(
        self,
        chat_queue: list[dict[str, Any]],
    ) -> list[AsyncRunResponseProtocol]:
        """(Experimental) Initiate chats with multiple agents sequentially.

        Args:
            chat_queue (List[Dict]): a list of dictionaries containing the information of the chats.
                Each dictionary should contain the input arguments for [`initiate_chat`](#initiate-chat)

        Returns: a list of ChatResult objects corresponding to the finished chats in the chat_queue.
        """
        iostreams = [AsyncThreadIOStream() for _ in range(len(chat_queue))]
        # todo: add agents
        responses = [AsyncRunResponse(iostream, agents=[]) for iostream in iostreams]

        async def _a_initiate_chats(
            iostreams: list[AsyncThreadIOStream] = iostreams,
            responses: list[AsyncRunResponseProtocol] = responses,
        ) -> None:
            response = responses[0]
            try:
                _chat_queue = self._check_chat_queue_for_sender(chat_queue)

                consolidate_chat_info(_chat_queue)
                _validate_recipients(_chat_queue)
                finished_chats = []
                for chat_info, response, iostream in zip(_chat_queue, responses, iostreams):
                    with IOStream.set_default(iostream):
                        _chat_carryover = chat_info.get("carryover", [])
                        finished_chat_indexes_to_exclude_from_carryover = chat_info.get(
                            "finished_chat_indexes_to_exclude_from_carryover", []
                        )

                        if isinstance(_chat_carryover, str):
                            _chat_carryover = [_chat_carryover]
                        chat_info["carryover"] = _chat_carryover + [
                            r.summary
                            for i, r in enumerate(finished_chats)
                            if i not in finished_chat_indexes_to_exclude_from_carryover
                        ]

                        if not chat_info.get("silent", False):
                            IOStream.get_default().send(PostCarryoverProcessingEvent(chat_info=chat_info))

                        sender = chat_info["sender"]
                        chat_res = await sender.a_initiate_chat(**chat_info)

                        IOStream.get_default().send(
                            RunCompletionEvent(
                                history=chat_res.chat_history,
                                summary=chat_res.summary,
                                cost=chat_res.cost,
                                last_speaker=(self if chat_res.chat_history[-1]["name"] == self.name else sender).name,
                            )
                        )

                        finished_chats.append(chat_res)

            except Exception as e:
                response.iostream.send(ErrorEvent(error=e))

        asyncio.create_task(_a_initiate_chats())

        return responses

    def get_chat_results(self, chat_index: int | None = None) -> list[ChatResult] | ChatResult:
        """A summary from the finished chats of particular agents."""
        if chat_index is not None:
            return self._finished_chats[chat_index]
        else:
            return self._finished_chats

    def reset(self) -> None:
        """Reset the agent."""
        self.clear_history()
        self.reset_consecutive_auto_reply_counter()
        self.stop_reply_at_receive()
        if self.client is not None:
            self.client.clear_usage_summary()
        for reply_func_tuple in self._reply_func_list:
            if reply_func_tuple["reset_config"] is not None:
                reply_func_tuple["reset_config"](reply_func_tuple["config"])
            else:
                reply_func_tuple["config"] = copy.copy(reply_func_tuple["init_config"])

    def stop_reply_at_receive(self, sender: Agent | None = None):
        """Reset the reply_at_receive of the sender."""
        if sender is None:
            self.reply_at_receive.clear()
        else:
            self.reply_at_receive[sender] = False

    def reset_consecutive_auto_reply_counter(self, sender: Agent | None = None):
        """Reset the consecutive_auto_reply_counter of the sender."""
        if sender is None:
            self._consecutive_auto_reply_counter.clear()
        else:
            self._consecutive_auto_reply_counter[sender] = 0

    def clear_history(self, recipient: Agent | None = None, nr_messages_to_preserve: int | None = None):
        """Clear the chat history of the agent.

        Args:
            recipient: the agent with whom the chat history to clear. If None, clear the chat history with all agents.
            nr_messages_to_preserve: the number of newest messages to preserve in the chat history.
        """
        iostream = IOStream.get_default()
        if recipient is None:
            no_messages_preserved = 0
            if nr_messages_to_preserve:
                for key in self._oai_messages:
                    nr_messages_to_preserve_internal = nr_messages_to_preserve
                    # if breaking history between function call and function response, save function call message
                    # additionally, otherwise openai will return error
                    first_msg_to_save = self._oai_messages[key][-nr_messages_to_preserve_internal]
                    if "tool_responses" in first_msg_to_save:
                        nr_messages_to_preserve_internal += 1
                        # clear_conversable_agent_history.print_preserving_message(iostream.print)
                        no_messages_preserved += 1
                    # Remove messages from history except last `nr_messages_to_preserve` messages.
                    self._oai_messages[key] = self._oai_messages[key][-nr_messages_to_preserve_internal:]
                iostream.send(ClearConversableAgentHistoryEvent(agent=self, no_events_preserved=no_messages_preserved))
            else:
                self._oai_messages.clear()
        else:
            self._oai_messages[recipient].clear()
            # clear_conversable_agent_history.print_warning(iostream.print)
            if nr_messages_to_preserve:
                iostream.send(ClearConversableAgentHistoryWarningEvent(recipient=self))

    def generate_oai_reply(
        self,
        messages: list[dict[str, Any]] | None = None,
        sender: Agent | None = None,
        config: OpenAIWrapper | None = None,
    ) -> tuple[bool, str | dict[str, Any] | None]:
        """Generate a reply using autogen.oai."""
        client = self.client if config is None else config
        if client is None:
            return False, None
        if messages is None:
            messages = self._oai_messages[sender]

        # Process messages before sending to LLM, hook point for llm input monitoring
        processed_messages = self._process_llm_input(self._oai_system_message + messages)
        if processed_messages is None:
            return True, {"content": "LLM call blocked by safeguard", "role": "assistant"}

        extracted_response = self._generate_oai_reply_from_client(client, processed_messages, self.client_cache)

        # Process LLM response
        if extracted_response is not None:
            processed_extracted_response = self._process_llm_output(extracted_response)
            if processed_extracted_response is None:
                raise ValueError("safeguard_llm_outputs hook returned None")

        return (False, None) if extracted_response is None else (True, extracted_response)

    def _generate_oai_reply_from_client(self, llm_client, messages, cache) -> str | dict[str, Any] | None:
        # unroll tool_responses
        all_messages = []
        for message in messages:
            tool_responses = message.get("tool_responses", [])
            if tool_responses:
                all_messages += tool_responses
                # tool role on the parent message means the content is just concatenation of all of the tool_responses
                if message.get("role") != "tool":
                    all_messages.append({key: message[key] for key in message if key != "tool_responses"})
            else:
                all_messages.append(message)

        # TODO: #1143 handle token limit exceeded error
        response = llm_client.create(
            context=messages[-1].pop("context", None),
            messages=all_messages,
            cache=cache,
            agent=self,
        )
        extracted_response = llm_client.extract_text_or_completion_object(response)[0]

        if extracted_response is None:
            warnings.warn(f"Extracted_response from {response} is None.", UserWarning)
            return None
        # ensure function and tool calls will be accepted when sent back to the LLM
        if not isinstance(extracted_response, str) and hasattr(extracted_response, "model_dump"):
            extracted_response = extracted_response.model_dump()
        if isinstance(extracted_response, dict):
            if extracted_response.get("function_call"):
                extracted_response["function_call"]["name"] = self._normalize_name(
                    extracted_response["function_call"]["name"]
                )
            for tool_call in extracted_response.get("tool_calls") or []:
                tool_call["function"]["name"] = self._normalize_name(tool_call["function"]["name"])
                # Remove id and type if they are not present.
                # This is to make the tool call object compatible with Mistral API.
                if tool_call.get("id") is None:
                    tool_call.pop("id")
                if tool_call.get("type") is None:
                    tool_call.pop("type")
        return extracted_response

    async def a_generate_oai_reply(
        self,
        messages: list[dict[str, Any]] | None = None,
        sender: Agent | None = None,
        config: Any | None = None,
    ) -> tuple[bool, str | dict[str, Any] | None]:
        """Generate a reply using autogen.oai asynchronously."""
        iostream = IOStream.get_default()

        def _generate_oai_reply(
            self, iostream: IOStream, *args: Any, **kwargs: Any
        ) -> tuple[bool, str | dict[str, Any] | None]:
            with IOStream.set_default(iostream):
                return self.generate_oai_reply(*args, **kwargs)

        return await asyncio.get_event_loop().run_in_executor(
            None,
            functools.partial(
                _generate_oai_reply, self=self, iostream=iostream, messages=messages, sender=sender, config=config
            ),
        )

    def _generate_code_execution_reply_using_executor(
        self,
        messages: list[dict[str, Any]] | None = None,
        sender: Agent | None = None,
        config: dict[str, Any] | Literal[False] | None = None,
    ):
        """Generate a reply using code executor."""
        iostream = IOStream.get_default()

        if config is not None:
            raise ValueError("config is not supported for _generate_code_execution_reply_using_executor.")
        if self._code_execution_config is False:
            return False, None
        if messages is None:
            messages = self._oai_messages[sender]
        last_n_messages = self._code_execution_config.get("last_n_messages", "auto")

        if not (isinstance(last_n_messages, (int, float)) and last_n_messages >= 0) and last_n_messages != "auto":
            raise ValueError("last_n_messages must be either a non-negative integer, or the string 'auto'.")

        num_messages_to_scan = last_n_messages
        if last_n_messages == "auto":
            # Find when the agent last spoke
            num_messages_to_scan = 0
            for message in reversed(messages):
                if "role" not in message or message["role"] != "user":
                    break
                else:
                    num_messages_to_scan += 1
        num_messages_to_scan = min(len(messages), num_messages_to_scan)
        messages_to_scan = messages[-num_messages_to_scan:]

        # iterate through the last n messages in reverse
        # if code blocks are found, execute the code blocks and return the output
        # if no code blocks are found, continue
        for message in reversed(messages_to_scan):
            if not message["content"]:
                continue
            code_blocks = self._code_executor.code_extractor.extract_code_blocks(message["content"])
            if len(code_blocks) == 0:
                continue

            iostream.send(GenerateCodeExecutionReplyEvent(code_blocks=code_blocks, sender=sender, recipient=self))

            # found code blocks, execute code.
            code_result = self._code_executor.execute_code_blocks(code_blocks)
            exitcode2str = "execution succeeded" if code_result.exit_code == 0 else "execution failed"
            return True, f"exitcode: {code_result.exit_code} ({exitcode2str})\nCode output: {code_result.output}"

        return False, None

    def generate_code_execution_reply(
        self,
        messages: list[dict[str, Any]] | None = None,
        sender: Agent | None = None,
        config: dict[str, Any] | Literal[False] | None = None,
    ):
        """Generate a reply using code execution."""
        code_execution_config = config if config is not None else self._code_execution_config
        if code_execution_config is False:
            return False, None
        if messages is None:
            messages = self._oai_messages[sender]
        last_n_messages = code_execution_config.pop("last_n_messages", "auto")

        if not (isinstance(last_n_messages, (int, float)) and last_n_messages >= 0) and last_n_messages != "auto":
            raise ValueError("last_n_messages must be either a non-negative integer, or the string 'auto'.")

        messages_to_scan = last_n_messages
        if last_n_messages == "auto":
            # Find when the agent last spoke
            messages_to_scan = 0
            for i in range(len(messages)):
                message = messages[-(i + 1)]
                if "role" not in message or message["role"] != "user":
                    break
                else:
                    messages_to_scan += 1

        # iterate through the last n messages in reverse
        # if code blocks are found, execute the code blocks and return the output
        # if no code blocks are found, continue
        for i in range(min(len(messages), messages_to_scan)):
            message = messages[-(i + 1)]
            if not message["content"]:
                continue
            code_blocks = extract_code(message["content"])
            if len(code_blocks) == 1 and code_blocks[0][0] == UNKNOWN:
                continue

            # found code blocks, execute code and push "last_n_messages" back
            exitcode, logs = self.execute_code_blocks(code_blocks)
            code_execution_config["last_n_messages"] = last_n_messages
            exitcode2str = "execution succeeded" if exitcode == 0 else "execution failed"
            return True, f"exitcode: {exitcode} ({exitcode2str})\nCode output: {logs}"

        # no code blocks are found, push last_n_messages back and return.
        code_execution_config["last_n_messages"] = last_n_messages

        return False, None

    def _run_async_in_thread(self, coro):
        """Run an async coroutine in a separate thread with its own event loop."""
        result = {}

        def runner():
            loop = asyncio.new_event_loop()
            asyncio.set_event_loop(loop)
            result["value"] = loop.run_until_complete(coro)
            loop.close()

        t = threading.Thread(target=runner)
        t.start()
        t.join()
        return result["value"]

    def generate_function_call_reply(
        self,
        messages: list[dict[str, Any]] | None = None,
        sender: Agent | None = None,
        config: Any | None = None,
    ) -> tuple[bool, dict[str, Any] | None]:
        """Generate a reply using function call.

        "function_call" replaced by "tool_calls" as of [OpenAI API v1.1.0](https://github.com/openai/openai-python/releases/tag/v1.1.0)
        See https://platform.openai.com/docs/api-reference/chat/create#chat-create-functions
        """
        if config is None:
            config = self
        if messages is None:
            messages = self._oai_messages[sender]
        message = messages[-1]
        if message.get("function_call"):
            call_id = message.get("id", None)
            func_call = message["function_call"]
            func = self._function_map.get(func_call.get("name", None), None)
            if inspect.iscoroutinefunction(func):
                coro = self.a_execute_function(func_call, call_id=call_id)
                _, func_return = self._run_async_in_thread(coro)
            else:
                _, func_return = self.execute_function(message["function_call"], call_id=call_id)
            return True, func_return
        return False, None

    async def a_generate_function_call_reply(
        self,
        messages: list[dict[str, Any]] | None = None,
        sender: Agent | None = None,
        config: Any | None = None,
    ) -> tuple[bool, dict[str, Any] | None]:
        """Generate a reply using async function call.

        "function_call" replaced by "tool_calls" as of [OpenAI API v1.1.0](https://github.com/openai/openai-python/releases/tag/v1.1.0)
        See https://platform.openai.com/docs/api-reference/chat/create#chat-create-functions
        """
        if config is None:
            config = self
        if messages is None:
            messages = self._oai_messages[sender]
        message = messages[-1]
        if "function_call" in message:
            call_id = message.get("id", None)
            func_call = message["function_call"]
            func_name = func_call.get("name", "")
            func = self._function_map.get(func_name, None)
            if func and inspect.iscoroutinefunction(func):
                _, func_return = await self.a_execute_function(func_call, call_id=call_id)
            else:
                _, func_return = self.execute_function(func_call, call_id=call_id)
            return True, func_return

        return False, None

    def _str_for_tool_response(self, tool_response):
        return str(tool_response.get("content", ""))

    def generate_tool_calls_reply(
        self,
        messages: list[dict[str, Any]] | None = None,
        sender: Agent | None = None,
        config: Any | None = None,
    ) -> tuple[bool, dict[str, Any] | None]:
        """Generate a reply using tool call."""
        if config is None:
            config = self
        if messages is None:
            messages = self._oai_messages[sender]
        message = messages[-1]
        tool_returns = []
        for tool_call in message.get("tool_calls", []):
            function_call = tool_call.get("function", {})

            # Hook: Process tool input before execution
            processed_call = self._process_tool_input(function_call)
            if processed_call is None:
                raise ValueError("safeguard_tool_inputs hook returned None")

            tool_call_id = tool_call.get("id", None)
<<<<<<< HEAD
            func = self._function_map.get(processed_call.get("name", None), None)
            if is_coroutine_callable(func):
                coro = self.a_execute_function(processed_call, call_id=tool_call_id)
=======
            func = self._function_map.get(function_call.get("name", None), None)
            if inspect.iscoroutinefunction(func):
                coro = self.a_execute_function(function_call, call_id=tool_call_id)
>>>>>>> f35edb96
                _, func_return = self._run_async_in_thread(coro)
            else:
                _, func_return = self.execute_function(processed_call, call_id=tool_call_id)

            # Hook: Process tool output before returning
            processed_return = self._process_tool_output(func_return)
            if processed_return is None:
                raise ValueError("safeguard_tool_outputs hook returned None")

            content = processed_return.get("content", "")
            if content is None:
                content = ""

            if tool_call_id is not None:
                tool_call_response = {
                    "tool_call_id": tool_call_id,
                    "role": "tool",
                    "content": content,
                }
            else:
                # Do not include tool_call_id if it is not present.
                # This is to make the tool call object compatible with Mistral API.
                tool_call_response = {
                    "role": "tool",
                    "content": content,
                }
            tool_returns.append(tool_call_response)
        if tool_returns:
            return True, {
                "role": "tool",
                "tool_responses": tool_returns,
                "content": "\n\n".join([self._str_for_tool_response(tool_return) for tool_return in tool_returns]),
            }
        return False, None

    async def _a_execute_tool_call(self, tool_call):
        tool_call_id = tool_call["id"]
        function_call = tool_call.get("function", {})
        _, func_return = await self.a_execute_function(function_call, call_id=tool_call_id)
        return {
            "tool_call_id": tool_call_id,
            "role": "tool",
            "content": func_return.get("content", ""),
        }

    async def a_generate_tool_calls_reply(
        self,
        messages: list[dict[str, Any]] | None = None,
        sender: Agent | None = None,
        config: Any | None = None,
    ) -> tuple[bool, dict[str, Any] | None]:
        """Generate a reply using async function call."""
        if config is None:
            config = self
        if messages is None:
            messages = self._oai_messages[sender]
        message = messages[-1]
        async_tool_calls = []
        for tool_call in message.get("tool_calls", []):
            async_tool_calls.append(self._a_execute_tool_call(tool_call))
        if async_tool_calls:
            tool_returns = await asyncio.gather(*async_tool_calls)
            return True, {
                "role": "tool",
                "tool_responses": tool_returns,
                "content": "\n\n".join([self._str_for_tool_response(tool_return) for tool_return in tool_returns]),
            }

        return False, None

    def check_termination_and_human_reply(
        self,
        messages: list[dict[str, Any]] | None = None,
        sender: Agent | None = None,
        config: Any | None = None,
    ) -> tuple[bool, str | None]:
        """Check if the conversation should be terminated, and if human reply is provided.

        This method checks for conditions that require the conversation to be terminated, such as reaching
        a maximum number of consecutive auto-replies or encountering a termination message. Additionally,
        it prompts for and processes human input based on the configured human input mode, which can be
        'ALWAYS', 'NEVER', or 'TERMINATE'. The method also manages the consecutive auto-reply counter
        for the conversation and prints relevant messages based on the human input received.

        Args:
            messages: A list of message dictionaries, representing the conversation history.
            sender: The agent object representing the sender of the message.
            config: Configuration object, defaults to the current instance if not provided.

        Returns:
            A tuple containing a boolean indicating if the conversation
            should be terminated, and a human reply which can be a string, a dictionary, or None.
        """
        iostream = IOStream.get_default()

        if config is None:
            config = self
        if messages is None:
            messages = self._oai_messages[sender] if sender else []

        termination_reason = None

        # if there are no messages, continue the conversation
        if not messages:
            return False, None
        message = messages[-1]

        reply = ""
        no_human_input_msg = ""
        sender_name = "the sender" if sender is None else sender.name
        if self.human_input_mode == "ALWAYS":
            reply = self.get_human_input(
                f"Replying as {self.name}. Provide feedback to {sender_name}. Press enter to skip and use auto-reply, or type 'exit' to end the conversation: "
            )
            no_human_input_msg = "NO HUMAN INPUT RECEIVED." if not reply else ""
            # if the human input is empty, and the message is a termination message, then we will terminate the conversation
            if not reply and self._is_termination_msg(message):
                termination_reason = f"Termination message condition on agent '{self.name}' met"
            elif reply == "exit":
                termination_reason = "User requested to end the conversation"

            reply = reply if reply or not self._is_termination_msg(message) else "exit"
        else:
            if self._consecutive_auto_reply_counter[sender] >= self._max_consecutive_auto_reply_dict[sender]:
                if self.human_input_mode == "NEVER":
                    termination_reason = "Maximum number of consecutive auto-replies reached"
                    reply = "exit"
                else:
                    # self.human_input_mode == "TERMINATE":
                    terminate = self._is_termination_msg(message)
                    reply = self.get_human_input(
                        f"Please give feedback to {sender_name}. Press enter or type 'exit' to stop the conversation: "
                        if terminate
                        else f"Please give feedback to {sender_name}. Press enter to skip and use auto-reply, or type 'exit' to stop the conversation: "
                    )
                    no_human_input_msg = "NO HUMAN INPUT RECEIVED." if not reply else ""
                    # if the human input is empty, and the message is a termination message, then we will terminate the conversation
                    if reply != "exit" and terminate:
                        termination_reason = (
                            f"Termination message condition on agent '{self.name}' met and no human input provided"
                        )
                    elif reply == "exit":
                        termination_reason = "User requested to end the conversation"

                    reply = reply if reply or not terminate else "exit"
            elif self._is_termination_msg(message):
                if self.human_input_mode == "NEVER":
                    termination_reason = f"Termination message condition on agent '{self.name}' met"
                    reply = "exit"
                else:
                    # self.human_input_mode == "TERMINATE":
                    reply = self.get_human_input(
                        f"Please give feedback to {sender_name}. Press enter or type 'exit' to stop the conversation: "
                    )
                    no_human_input_msg = "NO HUMAN INPUT RECEIVED." if not reply else ""

                    # if the human input is empty, and the message is a termination message, then we will terminate the conversation
                    if not reply or reply == "exit":
                        termination_reason = (
                            f"Termination message condition on agent '{self.name}' met and no human input provided"
                        )

                    reply = reply or "exit"

        # print the no_human_input_msg
        if no_human_input_msg:
            iostream.send(
                TerminationAndHumanReplyNoInputEvent(
                    no_human_input_msg=no_human_input_msg, sender=sender, recipient=self
                )
            )

        # stop the conversation
        if reply == "exit":
            # reset the consecutive_auto_reply_counter
            self._consecutive_auto_reply_counter[sender] = 0

            if termination_reason:
                iostream.send(TerminationEvent(termination_reason=termination_reason, sender=self, recipient=sender))

            return True, None

        # send the human reply
        if reply or self._max_consecutive_auto_reply_dict[sender] == 0:
            # reset the consecutive_auto_reply_counter
            self._consecutive_auto_reply_counter[sender] = 0
            # User provided a custom response, return function and tool failures indicating user interruption
            tool_returns = []
            if message.get("function_call", False):
                tool_returns.append({
                    "role": "function",
                    "name": message["function_call"].get("name", ""),
                    "content": "USER INTERRUPTED",
                })

            if message.get("tool_calls", False):
                tool_returns.extend([
                    {"role": "tool", "tool_call_id": tool_call.get("id", ""), "content": "USER INTERRUPTED"}
                    for tool_call in message["tool_calls"]
                ])

            response = {"role": "user", "content": reply}
            if tool_returns:
                response["tool_responses"] = tool_returns

            return True, response

        # increment the consecutive_auto_reply_counter
        self._consecutive_auto_reply_counter[sender] += 1
        if self.human_input_mode != "NEVER":
            iostream.send(UsingAutoReplyEvent(human_input_mode=self.human_input_mode, sender=sender, recipient=self))

        return False, None

    async def a_check_termination_and_human_reply(
        self,
        messages: list[dict[str, Any]] | None = None,
        sender: Agent | None = None,
        config: Any | None = None,
    ) -> tuple[bool, str | None]:
        """(async) Check if the conversation should be terminated, and if human reply is provided.

        This method checks for conditions that require the conversation to be terminated, such as reaching
        a maximum number of consecutive auto-replies or encountering a termination message. Additionally,
        it prompts for and processes human input based on the configured human input mode, which can be
        'ALWAYS', 'NEVER', or 'TERMINATE'. The method also manages the consecutive auto-reply counter
        for the conversation and prints relevant messages based on the human input received.

        Args:
            messages (Optional[List[Dict]]): A list of message dictionaries, representing the conversation history.
            sender (Optional[Agent]): The agent object representing the sender of the message.
            config (Optional[Any]): Configuration object, defaults to the current instance if not provided.

        Returns:
            Tuple[bool, Union[str, Dict, None]]: A tuple containing a boolean indicating if the conversation
            should be terminated, and a human reply which can be a string, a dictionary, or None.
        """
        iostream = IOStream.get_default()

        if config is None:
            config = self
        if messages is None:
            messages = self._oai_messages[sender] if sender else []

        termination_reason = None

        message = messages[-1] if messages else {}
        reply = ""
        no_human_input_msg = ""
        sender_name = "the sender" if sender is None else sender.name
        if self.human_input_mode == "ALWAYS":
            reply = await self.a_get_human_input(
                f"Replying as {self.name}. Provide feedback to {sender_name}. Press enter to skip and use auto-reply, or type 'exit' to end the conversation: "
            )
            no_human_input_msg = "NO HUMAN INPUT RECEIVED." if not reply else ""
            # if the human input is empty, and the message is a termination message, then we will terminate the conversation
            if not reply and self._is_termination_msg(message):
                termination_reason = f"Termination message condition on agent '{self.name}' met"
            elif reply == "exit":
                termination_reason = "User requested to end the conversation"

            reply = reply if reply or not self._is_termination_msg(message) else "exit"
        else:
            if self._consecutive_auto_reply_counter[sender] >= self._max_consecutive_auto_reply_dict[sender]:
                if self.human_input_mode == "NEVER":
                    termination_reason = "Maximum number of consecutive auto-replies reached"
                    reply = "exit"
                else:
                    # self.human_input_mode == "TERMINATE":
                    terminate = self._is_termination_msg(message)
                    reply = await self.a_get_human_input(
                        f"Please give feedback to {sender_name}. Press enter or type 'exit' to stop the conversation: "
                        if terminate
                        else f"Please give feedback to {sender_name}. Press enter to skip and use auto-reply, or type 'exit' to stop the conversation: "
                    )
                    no_human_input_msg = "NO HUMAN INPUT RECEIVED." if not reply else ""
                    # if the human input is empty, and the message is a termination message, then we will terminate the conversation
                    if reply != "exit" and terminate:
                        termination_reason = (
                            f"Termination message condition on agent '{self.name}' met and no human input provided"
                        )
                    elif reply == "exit":
                        termination_reason = "User requested to end the conversation"

                    reply = reply if reply or not terminate else "exit"
            elif self._is_termination_msg(message):
                if self.human_input_mode == "NEVER":
                    termination_reason = f"Termination message condition on agent '{self.name}' met"
                    reply = "exit"
                else:
                    # self.human_input_mode == "TERMINATE":
                    reply = await self.a_get_human_input(
                        f"Please give feedback to {sender_name}. Press enter or type 'exit' to stop the conversation: "
                    )
                    no_human_input_msg = "NO HUMAN INPUT RECEIVED." if not reply else ""

                    # if the human input is empty, and the message is a termination message, then we will terminate the conversation
                    if not reply or reply == "exit":
                        termination_reason = (
                            f"Termination message condition on agent '{self.name}' met and no human input provided"
                        )

                    reply = reply or "exit"

        # print the no_human_input_msg
        if no_human_input_msg:
            iostream.send(
                TerminationAndHumanReplyNoInputEvent(
                    no_human_input_msg=no_human_input_msg, sender=sender, recipient=self
                )
            )

        # stop the conversation
        if reply == "exit":
            # reset the consecutive_auto_reply_counter
            self._consecutive_auto_reply_counter[sender] = 0

            if termination_reason:
                iostream.send(TerminationEvent(termination_reason=termination_reason, sender=self, recipient=sender))

            return True, None

        # send the human reply
        if reply or self._max_consecutive_auto_reply_dict[sender] == 0:
            # User provided a custom response, return function and tool results indicating user interruption
            # reset the consecutive_auto_reply_counter
            self._consecutive_auto_reply_counter[sender] = 0
            tool_returns = []
            if message.get("function_call", False):
                tool_returns.append({
                    "role": "function",
                    "name": message["function_call"].get("name", ""),
                    "content": "USER INTERRUPTED",
                })

            if message.get("tool_calls", False):
                tool_returns.extend([
                    {"role": "tool", "tool_call_id": tool_call.get("id", ""), "content": "USER INTERRUPTED"}
                    for tool_call in message["tool_calls"]
                ])

            response = {"role": "user", "content": reply}
            if tool_returns:
                response["tool_responses"] = tool_returns

            return True, response

        # increment the consecutive_auto_reply_counter
        self._consecutive_auto_reply_counter[sender] += 1
        if self.human_input_mode != "NEVER":
            iostream.send(UsingAutoReplyEvent(human_input_mode=self.human_input_mode, sender=sender, recipient=self))

        return False, None

    def generate_reply(
        self,
        messages: list[dict[str, Any]] | None = None,
        sender: Optional["Agent"] = None,
        **kwargs: Any,
    ) -> str | dict[str, Any] | None:
        """Reply based on the conversation history and the sender.

        Either messages or sender must be provided.
        Register a reply_func with `None` as one trigger for it to be activated when `messages` is non-empty and `sender` is `None`.
        Use registered auto reply functions to generate replies.
        By default, the following functions are checked in order:
        1. check_termination_and_human_reply
        2. generate_function_call_reply (deprecated in favor of tool_calls)
        3. generate_tool_calls_reply
        4. generate_code_execution_reply
        5. generate_oai_reply
        Every function returns a tuple (final, reply).
        When a function returns final=False, the next function will be checked.
        So by default, termination and human reply will be checked first.
        If not terminating and human reply is skipped, execute function or code and return the result.
        AI replies are generated only when no code execution is performed.

        Args:
            messages: a list of messages in the conversation history.
            sender: sender of an Agent instance.
            **kwargs (Any): Additional arguments to customize reply generation. Supported kwargs:
                - exclude (List[Callable[..., Any]]): A list of reply functions to exclude from
                the reply generation process. Functions in this list will be skipped even if
                they would normally be triggered.

        Returns:
            str or dict or None: reply. None if no reply is generated.
        """
        if all((messages is None, sender is None)):
            error_msg = f"Either {messages=} or {sender=} must be provided."
            logger.error(error_msg)
            raise AssertionError(error_msg)

        if messages is None:
            messages = self._oai_messages[sender]

        # Call the hookable method that gives registered hooks a chance to update agent state, used for their context variables.
        self.update_agent_state_before_reply(messages)

        # Call the hookable method that gives registered hooks a chance to process the last message.
        # Message modifications do not affect the incoming messages or self._oai_messages.
        messages = self.process_last_received_message(messages)

        # Call the hookable method that gives registered hooks a chance to process all messages.
        # Message modifications do not affect the incoming messages or self._oai_messages.
        messages = self.process_all_messages_before_reply(messages)

        for reply_func_tuple in self._reply_func_list:
            reply_func = reply_func_tuple["reply_func"]
            if "exclude" in kwargs and reply_func in kwargs["exclude"]:
                continue
            if inspect.iscoroutinefunction(reply_func):
                continue
            if self._match_trigger(reply_func_tuple["trigger"], sender):
                final, reply = reply_func(self, messages=messages, sender=sender, config=reply_func_tuple["config"])
                if logging_enabled():
                    log_event(
                        self,
                        "reply_func_executed",
                        reply_func_module=reply_func.__module__,
                        reply_func_name=reply_func.__name__,
                        final=final,
                        reply=reply,
                    )
                if final:
                    return reply
        return self._default_auto_reply

    async def a_generate_reply(
        self,
        messages: list[dict[str, Any]] | None = None,
        sender: Optional["Agent"] = None,
        **kwargs: Any,
    ) -> str | dict[str, Any] | None:
        """(async) Reply based on the conversation history and the sender.

        Either messages or sender must be provided.
        Register a reply_func with `None` as one trigger for it to be activated when `messages` is non-empty and `sender` is `None`.
        Use registered auto reply functions to generate replies.
        By default, the following functions are checked in order:
        1. check_termination_and_human_reply
        2. generate_function_call_reply
        3. generate_tool_calls_reply
        4. generate_code_execution_reply
        5. generate_oai_reply
        Every function returns a tuple (final, reply).
        When a function returns final=False, the next function will be checked.
        So by default, termination and human reply will be checked first.
        If not terminating and human reply is skipped, execute function or code and return the result.
        AI replies are generated only when no code execution is performed.

        Args:
            messages: a list of messages in the conversation history.
            sender: sender of an Agent instance.
            **kwargs (Any): Additional arguments to customize reply generation. Supported kwargs:
                - exclude (List[Callable[..., Any]]): A list of reply functions to exclude from
                the reply generation process. Functions in this list will be skipped even if
                they would normally be triggered.

        Returns:
            str or dict or None: reply. None if no reply is generated.
        """
        if all((messages is None, sender is None)):
            error_msg = f"Either {messages=} or {sender=} must be provided."
            logger.error(error_msg)
            raise AssertionError(error_msg)

        if messages is None:
            messages = self._oai_messages[sender]

        # Call the hookable method that gives registered hooks a chance to update agent state, used for their context variables.
        self.update_agent_state_before_reply(messages)

        # Call the hookable method that gives registered hooks a chance to process the last message.
        # Message modifications do not affect the incoming messages or self._oai_messages.
        messages = self.process_last_received_message(messages)

        # Call the hookable method that gives registered hooks a chance to process all messages.
        # Message modifications do not affect the incoming messages or self._oai_messages.
        messages = self.process_all_messages_before_reply(messages)

        for reply_func_tuple in self._reply_func_list:
            reply_func = reply_func_tuple["reply_func"]
            if "exclude" in kwargs and reply_func in kwargs["exclude"]:
                continue

            if self._match_trigger(reply_func_tuple["trigger"], sender):
                if inspect.iscoroutinefunction(reply_func):
                    final, reply = await reply_func(
                        self, messages=messages, sender=sender, config=reply_func_tuple["config"]
                    )
                else:
                    final, reply = reply_func(self, messages=messages, sender=sender, config=reply_func_tuple["config"])
                if final:
                    return reply
        return self._default_auto_reply

    def _match_trigger(self, trigger: None | str | type | Agent | Callable | list, sender: Agent | None) -> bool:
        """Check if the sender matches the trigger.

        Args:
            trigger (Union[None, str, type, Agent, Callable, List]): The condition to match against the sender.
            Can be `None`, string, type, `Agent` instance, callable, or a list of these.
            sender (Agent): The sender object or type to be matched against the trigger.

        Returns:
            `True` if the sender matches the trigger, otherwise `False`.

        Raises:
            ValueError: If the trigger type is unsupported.
        """
        if trigger is None:
            return sender is None
        elif isinstance(trigger, str):
            if sender is None:
                raise SenderRequiredError()
            return trigger == sender.name
        elif isinstance(trigger, type):
            return isinstance(sender, trigger)
        elif isinstance(trigger, Agent):
            # return True if the sender is the same type (class) as the trigger
            return trigger == sender
        elif isinstance(trigger, Callable):
            rst = trigger(sender)
            assert isinstance(rst, bool), f"trigger {trigger} must return a boolean value."
            return rst
        elif isinstance(trigger, list):
            return any(self._match_trigger(t, sender) for t in trigger)
        else:
            raise ValueError(f"Unsupported trigger type: {type(trigger)}")

    def get_human_input(self, prompt: str) -> str:
        """Get human input.

        Override this method to customize the way to get human input.

        Args:
            prompt (str): prompt for the human input.

        Returns:
            str: human input.
        """
        iostream = IOStream.get_default()

        reply = iostream.input(prompt)

        # Process the human input through hooks
        processed_reply = self._process_human_input(reply)
        if processed_reply is None:
            raise ValueError("safeguard_human_inputs hook returned None")

        self._human_input.append(processed_reply)
        return processed_reply

    async def a_get_human_input(self, prompt: str) -> str:
        """(Async) Get human input.

        Override this method to customize the way to get human input.

        Args:
            prompt (str): prompt for the human input.

        Returns:
            str: human input.
        """

        iostream = IOStream.get_default()
        input_func = iostream.input

        if is_coroutine_callable(input_func):
            reply = await input_func(prompt)
        else:
            reply = await asyncio.to_thread(input_func, prompt)
        self._human_input.append(reply)
        return reply

    def run_code(self, code: str, **kwargs: Any) -> tuple[int, str, str | None]:
        """Run the code and return the result.

        Override this function to modify the way to run the code.

        Args:
            code (str): the code to be executed.
            **kwargs: other keyword arguments.

        Returns:
            A tuple of (exitcode, logs, image).
            exitcode (int): the exit code of the code execution.
            logs (str): the logs of the code execution.
            image (str or None): the docker image used for the code execution.
        """
        return execute_code(code, **kwargs)

    def execute_code_blocks(self, code_blocks):
        """Execute the code blocks and return the result."""
        iostream = IOStream.get_default()

        logs_all = ""
        for i, code_block in enumerate(code_blocks):
            lang, code = code_block
            if not lang:
                lang = infer_lang(code)

            iostream.send(ExecuteCodeBlockEvent(code=code, language=lang, code_block_count=i, recipient=self))

            if lang in ["bash", "shell", "sh"]:
                exitcode, logs, image = self.run_code(code, lang=lang, **self._code_execution_config)
            elif lang in PYTHON_VARIANTS:
                filename = code[11 : code.find("\n")].strip() if code.startswith("# filename: ") else None
                exitcode, logs, image = self.run_code(
                    code,
                    lang="python",
                    filename=filename,
                    **self._code_execution_config,
                )
            else:
                # In case the language is not supported, we return an error message.
                exitcode, logs, image = (
                    1,
                    f"unknown language {lang}",
                    None,
                )
                # raise NotImplementedError
            if image is not None:
                self._code_execution_config["use_docker"] = image
            logs_all += "\n" + logs
            if exitcode != 0:
                return exitcode, logs_all
        return exitcode, logs_all

    @staticmethod
    def _format_json_str(jstr):
        """Remove newlines outside of quotes, and handle JSON escape sequences.

        1. this function removes the newline in the query outside of quotes otherwise json.loads(s) will fail.
            Ex 1:
            "{\n"tool": "python",\n"query": "print('hello')\nprint('world')"\n}" -> "{"tool": "python","query": "print('hello')\nprint('world')"}"
            Ex 2:
            "{\n  \"location\": \"Boston, MA\"\n}" -> "{"location": "Boston, MA"}"

        2. this function also handles JSON escape sequences inside quotes.
            Ex 1:
            '{"args": "a\na\na\ta"}' -> '{"args": "a\\na\\na\\ta"}'
        """
        result = []
        inside_quotes = False
        last_char = " "
        for char in jstr:
            if last_char != "\\" and char == '"':
                inside_quotes = not inside_quotes
            last_char = char
            if not inside_quotes and char == "\n":
                continue
            if inside_quotes and char == "\n":
                char = "\\n"
            if inside_quotes and char == "\t":
                char = "\\t"
            result.append(char)
        return "".join(result)

    def execute_function(
        self, func_call: dict[str, Any], call_id: str | None = None, verbose: bool = False
    ) -> tuple[bool, dict[str, Any]]:
        """Execute a function call and return the result.

        Override this function to modify the way to execute function and tool calls.

        Args:
            func_call: a dictionary extracted from openai message at "function_call" or "tool_calls" with keys "name" and "arguments".
            call_id: a string to identify the tool call.
            verbose (bool): Whether to send messages about the execution details to the
                output stream. When True, both the function call arguments and the execution
                result will be displayed. Defaults to False.


        Returns:
            A tuple of (is_exec_success, result_dict).
            is_exec_success (boolean): whether the execution is successful.
            result_dict: a dictionary with keys "name", "role", and "content". Value of "role" is "function".

        "function_call" deprecated as of [OpenAI API v1.1.0](https://github.com/openai/openai-python/releases/tag/v1.1.0)
        See https://platform.openai.com/docs/api-reference/chat/create#chat-create-function_call
        """
        iostream = IOStream.get_default()

        func_name = func_call.get("name", "")
        func = self._function_map.get(func_name, None)

        is_exec_success = False
        if func is not None:
            # Extract arguments from a json-like string and put it into a dict.
            input_string = self._format_json_str(func_call.get("arguments", "{}"))
            try:
                arguments = json.loads(input_string)
            except json.JSONDecodeError as e:
                arguments = None
                content = f"Error: {e}\n The argument must be in JSON format."

            # Try to execute the function
            if arguments is not None:
                iostream.send(
                    ExecuteFunctionEvent(func_name=func_name, call_id=call_id, arguments=arguments, recipient=self)
                )
                try:
                    content = func(**arguments)
                    is_exec_success = True
                except Exception as e:
                    content = f"Error: {e}"
        else:
            arguments = {}
            content = f"Error: Function {func_name} not found."

        iostream.send(
            ExecutedFunctionEvent(
                func_name=func_name,
                call_id=call_id,
                arguments=arguments,
                content=content,
                recipient=self,
                is_exec_success=is_exec_success,
            )
        )

        return is_exec_success, {
            "name": func_name,
            "role": "function",
            "content": content,
        }

    async def a_execute_function(
        self, func_call: dict[str, Any], call_id: str | None = None, verbose: bool = False
    ) -> tuple[bool, dict[str, Any]]:
        """Execute an async function call and return the result.

        Override this function to modify the way async functions and tools are executed.

        Args:
            func_call: a dictionary extracted from openai message at key "function_call" or "tool_calls" with keys "name" and "arguments".
            call_id: a string to identify the tool call.
            verbose (bool): Whether to send messages about the execution details to the
                output stream. When True, both the function call arguments and the execution
                result will be displayed. Defaults to False.

        Returns:
            A tuple of (is_exec_success, result_dict).
            is_exec_success (boolean): whether the execution is successful.
            result_dict: a dictionary with keys "name", "role", and "content". Value of "role" is "function".

        "function_call" deprecated as of [OpenAI API v1.1.0](https://github.com/openai/openai-python/releases/tag/v1.1.0)
        See https://platform.openai.com/docs/api-reference/chat/create#chat-create-function_call
        """
        iostream = IOStream.get_default()

        func_name = func_call.get("name", "")
        func = self._function_map.get(func_name, None)

        is_exec_success = False
        if func is not None:
            # Extract arguments from a json-like string and put it into a dict.
            input_string = self._format_json_str(func_call.get("arguments", "{}"))
            try:
                arguments = json.loads(input_string)
            except json.JSONDecodeError as e:
                arguments = None
                content = f"Error: {e}\n The argument must be in JSON format."

            # Try to execute the function
            if arguments is not None:
                iostream.send(
                    ExecuteFunctionEvent(func_name=func_name, call_id=call_id, arguments=arguments, recipient=self)
                )
                try:
                    if inspect.iscoroutinefunction(func):
                        content = await func(**arguments)
                    else:
                        # Fallback to sync function if the function is not async
                        content = func(**arguments)
                    is_exec_success = True
                except Exception as e:
                    content = f"Error: {e}"
        else:
            arguments = {}
            content = f"Error: Function {func_name} not found."

        iostream.send(
            ExecutedFunctionEvent(
                func_name=func_name,
                call_id=call_id,
                arguments=arguments,
                content=content,
                recipient=self,
                is_exec_success=is_exec_success,
            )
        )

        return is_exec_success, {
            "name": func_name,
            "role": "function",
            "content": content,
        }

    def generate_init_message(self, message: dict[str, Any] | str | None, **kwargs: Any) -> str | dict[str, Any]:
        """Generate the initial message for the agent.
        If message is None, input() will be called to get the initial message.

        Args:
            message (str or None): the message to be processed.
            **kwargs: any additional information. It has the following reserved fields:
                "carryover": a string or a list of string to specify the carryover information to be passed to this chat. It can be a string or a list of string.
                    If provided, we will combine this carryover with the "message" content when generating the initial chat
                    message.

        Returns:
            str or dict: the processed message.
        """
        if message is None:
            message = self.get_human_input(">")

        return self._handle_carryover(message, kwargs)

    def _handle_carryover(self, message: str | dict[str, Any], kwargs: dict) -> str | dict[str, Any]:
        if not kwargs.get("carryover"):
            return message

        if isinstance(message, str):
            return self._process_carryover(message, kwargs)

        elif isinstance(message, dict):
            if isinstance(message.get("content"), str):
                # Makes sure the original message is not mutated
                message = message.copy()
                message["content"] = self._process_carryover(message["content"], kwargs)
            elif isinstance(message.get("content"), list):
                # Makes sure the original message is not mutated
                message = message.copy()
                message["content"] = self._process_multimodal_carryover(message["content"], kwargs)
        else:
            raise InvalidCarryOverTypeError("Carryover should be a string or a list of strings.")

        return message

    def _process_carryover(self, content: str, kwargs: dict) -> str:
        # Makes sure there's a carryover
        if not kwargs.get("carryover"):
            return content

        # if carryover is string
        if isinstance(kwargs["carryover"], str):
            content += "\nContext: \n" + kwargs["carryover"]
        elif isinstance(kwargs["carryover"], list):
            content += "\nContext: \n" + ("\n").join([_post_process_carryover_item(t) for t in kwargs["carryover"]])
        else:
            raise InvalidCarryOverTypeError(
                "Carryover should be a string or a list of strings. Not adding carryover to the message."
            )
        return content

    def _process_multimodal_carryover(self, content: list[dict[str, Any]], kwargs: dict) -> list[dict[str, Any]]:
        """Prepends the context to a multimodal message."""
        # Makes sure there's a carryover
        if not kwargs.get("carryover"):
            return content

        return [{"type": "text", "text": self._process_carryover("", kwargs)}] + content

    async def a_generate_init_message(
        self, message: dict[str, Any] | str | None, **kwargs: Any
    ) -> str | dict[str, Any]:
        """Generate the initial message for the agent.
        If message is None, input() will be called to get the initial message.

        Args:
            message (str or None): the message to be processed.
            **kwargs: any additional information. It has the following reserved fields:
                "carryover": a string or a list of string to specify the carryover information to be passed to this chat. It can be a string or a list of string.
                    If provided, we will combine this carryover with the "message" content when generating the initial chat
                    message.

        Returns:
            str or dict: the processed message.
        """
        if message is None:
            message = await self.a_get_human_input(">")

        return self._handle_carryover(message, kwargs)

    @property
    def tools(self) -> list[Tool]:
        """Get the agent's tools (registered for LLM)

        Note this is a copy of the tools list, use add_tool and remove_tool to modify the tools list.
        """
        return self._tools.copy()

    def remove_tool_for_llm(self, tool: Tool) -> None:
        """Remove a tool (register for LLM tool)"""
        try:
            self._register_for_llm(tool=tool, api_style="tool", is_remove=True)
            self._tools.remove(tool)
        except ValueError:
            raise ValueError(f"Tool {tool} not found in collection")

    def register_function(self, function_map: dict[str, Callable[..., Any]], silent_override: bool = False):
        """Register functions to the agent.

        Args:
            function_map: a dictionary mapping function names to functions. if function_map[name] is None, the function will be removed from the function_map.
            silent_override: whether to print warnings when overriding functions.
        """
        for name, func in function_map.items():
            self._assert_valid_name(name)
            if func is None and name not in self._function_map:
                warnings.warn(f"The function {name} to remove doesn't exist", name)
            if not silent_override and name in self._function_map:
                warnings.warn(f"Function '{name}' is being overridden.", UserWarning)
        self._function_map.update(function_map)
        self._function_map = {k: v for k, v in self._function_map.items() if v is not None}

    def update_function_signature(
        self, func_sig: str | dict[str, Any], is_remove: bool = False, silent_override: bool = False
    ):
        """Update a function_signature in the LLM configuration for function_call.

        Args:
            func_sig (str or dict): description/name of the function to update/remove to the model. See: https://platform.openai.com/docs/api-reference/chat/create#chat/create-functions
            is_remove: whether removing the function from llm_config with name 'func_sig'
            silent_override: whether to print warnings when overriding functions.

        Deprecated as of [OpenAI API v1.1.0](https://github.com/openai/openai-python/releases/tag/v1.1.0)
        See https://platform.openai.com/docs/api-reference/chat/create#chat-create-function_call
        """
        if not isinstance(self.llm_config, (dict, LLMConfig)):
            error_msg = "To update a function signature, agent must have an llm_config"
            logger.error(error_msg)
            raise AssertionError(error_msg)

        if is_remove:
            if "functions" not in self.llm_config or len(self.llm_config["functions"]) == 0:
                error_msg = f"The agent config doesn't have function {func_sig}."
                logger.error(error_msg)
                raise AssertionError(error_msg)
            else:
                self.llm_config["functions"] = [
                    func for func in self.llm_config["functions"] if func["name"] != func_sig
                ]
        else:
            if not isinstance(func_sig, dict):
                raise ValueError(
                    f"The function signature must be of the type dict. Received function signature type {type(func_sig)}"
                )
            if "name" not in func_sig:
                raise ValueError(f"The function signature must have a 'name' key. Received: {func_sig}")
            self._assert_valid_name(func_sig["name"]), func_sig
            if "functions" in self.llm_config:
                if not silent_override and any(
                    func["name"] == func_sig["name"] for func in self.llm_config["functions"]
                ):
                    warnings.warn(f"Function '{func_sig['name']}' is being overridden.", UserWarning)

                self.llm_config["functions"] = [
                    func for func in self.llm_config["functions"] if func.get("name") != func_sig["name"]
                ] + [func_sig]
            else:
                self.llm_config["functions"] = [func_sig]

        # Do this only if llm_config is a dict. If llm_config is LLMConfig, LLMConfig will handle this.
        if len(self.llm_config["functions"]) == 0 and isinstance(self.llm_config, dict):
            del self.llm_config["functions"]

        self.client = OpenAIWrapper(**self.llm_config)

    def update_tool_signature(self, tool_sig: str | dict[str, Any], is_remove: bool, silent_override: bool = False):
        """Update a tool_signature in the LLM configuration for tool_call.

        Args:
            tool_sig (str or dict): description/name of the tool to update/remove to the model. See: https://platform.openai.com/docs/api-reference/chat/create#chat-create-tools
            is_remove: whether removing the tool from llm_config with name 'tool_sig'
            silent_override: whether to print warnings when overriding functions.
        """
        if not self.llm_config:
            error_msg = "To update a tool signature, agent must have an llm_config"
            logger.error(error_msg)
            raise AssertionError(error_msg)

        if is_remove:
            if "tools" not in self.llm_config or len(self.llm_config["tools"]) == 0:
                error_msg = f"The agent config doesn't have tool {tool_sig}."
                logger.error(error_msg)
                raise AssertionError(error_msg)
            else:
                current_tools = self.llm_config["tools"]
                filtered_tools = []

                # Loop through and rebuild tools list without the tool to remove
                for tool in current_tools:
                    tool_name = tool["function"]["name"]

                    # Match by tool name, or by tool signature
                    is_different = tool_name != tool_sig if isinstance(tool_sig, str) else tool != tool_sig

                    if is_different:
                        filtered_tools.append(tool)

                self.llm_config["tools"] = filtered_tools
        else:
            if not isinstance(tool_sig, dict):
                raise ValueError(
                    f"The tool signature must be of the type dict. Received tool signature type {type(tool_sig)}"
                )
            self._assert_valid_name(tool_sig["function"]["name"])
            if "tools" in self.llm_config and len(self.llm_config["tools"]) > 0:
                if not silent_override and any(
                    tool["function"]["name"] == tool_sig["function"]["name"] for tool in self.llm_config["tools"]
                ):
                    warnings.warn(f"Function '{tool_sig['function']['name']}' is being overridden.", UserWarning)
                self.llm_config["tools"] = [
                    tool
                    for tool in self.llm_config["tools"]
                    if tool.get("function", {}).get("name") != tool_sig["function"]["name"]
                ] + [tool_sig]
            else:
                self.llm_config["tools"] = [tool_sig]

        # Do this only if llm_config is a dict. If llm_config is LLMConfig, LLMConfig will handle this.
        if len(self.llm_config["tools"]) == 0 and isinstance(self.llm_config, dict):
            del self.llm_config["tools"]

        self.client = OpenAIWrapper(**self.llm_config)

    def can_execute_function(self, name: list[str] | str) -> bool:
        """Whether the agent can execute the function."""
        names = name if isinstance(name, list) else [name]
        return all(n in self._function_map for n in names)

    @property
    def function_map(self) -> dict[str, Callable[..., Any]]:
        """Return the function map."""
        return self._function_map

    def _wrap_function(self, func: F, inject_params: dict[str, Any] = {}, *, serialize: bool = True) -> F:
        """Wrap the function inject chat context parameters and to dump the return value to json.

        Handles both sync and async functions.

        Args:
            func: the function to be wrapped.
            inject_params: the chat context parameters which will be passed to the function.
            serialize: whether to serialize the return value

        Returns:
            The wrapped function.
        """

        @load_basemodels_if_needed
        @functools.wraps(func)
        def _wrapped_func(*args, **kwargs):
            retval = func(*args, **kwargs, **inject_params)
            if logging_enabled():
                log_function_use(self, func, kwargs, retval)
            return serialize_to_str(retval) if serialize else retval

        @load_basemodels_if_needed
        @functools.wraps(func)
        async def _a_wrapped_func(*args, **kwargs):
            retval = await func(*args, **kwargs, **inject_params)
            if logging_enabled():
                log_function_use(self, func, kwargs, retval)
            return serialize_to_str(retval) if serialize else retval

        wrapped_func = _a_wrapped_func if inspect.iscoroutinefunction(func) else _wrapped_func

        # needed for testing
        wrapped_func._origin = func

        return wrapped_func

    @staticmethod
    def _create_tool_if_needed(
        func_or_tool: F | Tool,
        name: str | None,
        description: str | None,
    ) -> Tool:
        if isinstance(func_or_tool, Tool):
            tool: Tool = func_or_tool
            # create new tool object if name or description is not None
            if name or description:
                tool = Tool(func_or_tool=tool, name=name, description=description)
        elif inspect.isfunction(func_or_tool):
            function: Callable[..., Any] = func_or_tool
            tool = Tool(func_or_tool=function, name=name, description=description)
        else:
            raise TypeError(f"'func_or_tool' must be a function or a Tool object, got '{type(func_or_tool)}' instead.")
        return tool

    def register_for_llm(
        self,
        *,
        name: str | None = None,
        description: str | None = None,
        api_style: Literal["function", "tool"] = "tool",
        silent_override: bool = False,
    ) -> Callable[[F | Tool], Tool]:
        """Decorator factory for registering a function to be used by an agent.

        It's return value is used to decorate a function to be registered to the agent. The function uses type hints to
        specify the arguments and return type. The function name is used as the default name for the function,
        but a custom name can be provided. The function description is used to describe the function in the
        agent's configuration.

        Args:
            name (optional(str)): name of the function. If None, the function name will be used (default: None).
            description (optional(str)): description of the function (default: None). It is mandatory
                for the initial decorator, but the following ones can omit it.
            api_style: (literal): the API style for function call.
                For Azure OpenAI API, use version 2023-12-01-preview or later.
                `"function"` style will be deprecated. For earlier version use
                `"function"` if `"tool"` doesn't work.
                See [Azure OpenAI documentation](https://learn.microsoft.com/en-us/azure/ai-services/openai/how-to/function-calling?tabs=python) for details.
            silent_override (bool): whether to suppress any override warning messages.

        Returns:
            The decorator for registering a function to be used by an agent.

        Examples:
            ```
            @user_proxy.register_for_execution()
            @agent2.register_for_llm()
            @agent1.register_for_llm(description="This is a very useful function")
            def my_function(a: Annotated[str, "description of a parameter"] = "a", b: int, c=3.14) -> str:
                 return a + str(b * c)
            ```

            For Azure OpenAI versions prior to 2023-12-01-preview, set `api_style`
            to `"function"` if `"tool"` doesn't work:
            ```
            @agent2.register_for_llm(api_style="function")
            def my_function(a: Annotated[str, "description of a parameter"] = "a", b: int, c=3.14) -> str:
                 return a + str(b * c)
            ```

        """

        def _decorator(func_or_tool: F | Tool, name: str | None = name, description: str | None = description) -> Tool:
            """Decorator for registering a function to be used by an agent.

            Args:
                func_or_tool: The function or the tool to be registered.
                name: The name of the function or the tool.
                description: The description of the function or the tool.

            Returns:
                The function to be registered, with the _description attribute set to the function description.

            Raises:
                ValueError: if the function description is not provided and not propagated by a previous decorator.
                RuntimeError: if the LLM config is not set up before registering a function.

            """
            tool = self._create_tool_if_needed(func_or_tool, name, description)

            self._register_for_llm(tool, api_style, silent_override=silent_override)
            if tool not in self._tools:
                self._tools.append(tool)

            return tool

        return _decorator

    def _register_for_llm(
        self, tool: Tool, api_style: Literal["tool", "function"], is_remove: bool = False, silent_override: bool = False
    ) -> None:
        """Register a tool for LLM.

        Args:
            tool: the tool to be registered.
            api_style: the API style for function call ("tool" or "function").
            is_remove: whether to remove the function or tool.
            silent_override: whether to suppress any override warning messages.

        Returns:
            None
        """
        # register the function to the agent if there is LLM config, raise an exception otherwise
        if self.llm_config is None:
            raise RuntimeError("LLM config must be setup before registering a function for LLM.")

        if api_style == "function":
            self.update_function_signature(tool.function_schema, is_remove=is_remove, silent_override=silent_override)
        elif api_style == "tool":
            self.update_tool_signature(tool.tool_schema, is_remove=is_remove, silent_override=silent_override)
        else:
            raise ValueError(f"Unsupported API style: {api_style}")

    def set_ui_tools(self, tools: list[Tool]) -> None:
        """Set the UI tools for the agent.

        Args:
            tools: a list of tools to be set.
        """
        # Unset the previous UI tools
        self._unset_previous_ui_tools()

        # Set the new UI tools
        for tool in tools:
            # Register the tool for LLM
            self._register_for_llm(tool, api_style="tool", silent_override=True)
            if tool not in self._tools:
                self._tools.append(tool)

            # Register for execution
            self.register_for_execution(serialize=False, silent_override=True)(tool)

        # Set the current UI tools
        self._ui_tools = tools

    def unset_ui_tools(self, tools: list[Tool]) -> None:
        """Unset the UI tools for the agent.

        Args:
            tools: a list of tools to be unset.
        """
        for tool in tools:
            self.remove_tool_for_llm(tool)

    def _unset_previous_ui_tools(self) -> None:
        """Unset the previous UI tools for the agent.

        This is used to remove UI tools that were previously registered for LLM.
        """
        self.unset_ui_tools(self._ui_tools)
        for tool in self._ui_tools:
            if tool in self._tools:
                self._tools.remove(tool)

            # Unregister the function from the function map
            if tool.name in self._function_map:
                del self._function_map[tool.name]

        self._ui_tools = []

    def register_for_execution(
        self,
        name: str | None = None,
        description: str | None = None,
        *,
        serialize: bool = True,
        silent_override: bool = False,
    ) -> Callable[[Tool | F], Tool]:
        """Decorator factory for registering a function to be executed by an agent.

        It's return value is used to decorate a function to be registered to the agent.

        Args:
            name: name of the function. If None, the function name will be used (default: None).
            description: description of the function (default: None).
            serialize: whether to serialize the return value
            silent_override: whether to suppress any override warning messages

        Returns:
            The decorator for registering a function to be used by an agent.

        Examples:
            ```
            @user_proxy.register_for_execution()
            @agent2.register_for_llm()
            @agent1.register_for_llm(description="This is a very useful function")
            def my_function(a: Annotated[str, "description of a parameter"] = "a", b: int, c=3.14):
                 return a + str(b * c)
            ```

        """

        def _decorator(func_or_tool: Tool | F, name: str | None = name, description: str | None = description) -> Tool:
            """Decorator for registering a function to be used by an agent.

            Args:
                func_or_tool: the function or the tool to be registered.
                name: the name of the function.
                description: the description of the function.

            Returns:
                The tool to be registered.

            """
            tool = self._create_tool_if_needed(func_or_tool, name, description)
            chat_context = ChatContext(self)
            chat_context_params = dict.fromkeys(tool._chat_context_param_names, chat_context)

            self.register_function(
                {tool.name: self._wrap_function(tool.func, chat_context_params, serialize=serialize)},
                silent_override=silent_override,
            )

            return tool

        return _decorator

    def register_model_client(self, model_client_cls: ModelClient, **kwargs: Any):
        """Register a model client.

        Args:
            model_client_cls: A custom client class that follows the Client interface
            **kwargs: The kwargs for the custom client class to be initialized with
        """
        self.client.register_model_client(model_client_cls, **kwargs)

    def register_hook(self, hookable_method: str, hook: Callable):
        """Registers a hook to be called by a hookable method, in order to add a capability to the agent.
        Registered hooks are kept in lists (one per hookable method), and are called in their order of registration.

        Args:
            hookable_method: A hookable method name implemented by ConversableAgent.
            hook: A method implemented by a subclass of AgentCapability.
        """
        assert hookable_method in self.hook_lists, f"{hookable_method} is not a hookable method."
        hook_list = self.hook_lists[hookable_method]
        assert hook not in hook_list, f"{hook} is already registered as a hook."
        hook_list.append(hook)

    def update_agent_state_before_reply(self, messages: list[dict[str, Any]]) -> None:
        """Calls any registered capability hooks to update the agent's state.
        Primarily used to update context variables.
        Will, potentially, modify the messages.
        """
        hook_list = self.hook_lists["update_agent_state"]

        # Call each hook (in order of registration) to process the messages.
        for hook in hook_list:
            hook(self, messages)

    def process_all_messages_before_reply(self, messages: list[dict[str, Any]]) -> list[dict[str, Any]]:
        """Calls any registered capability hooks to process all messages, potentially modifying the messages."""
        hook_list = self.hook_lists["process_all_messages_before_reply"]
        # If no hooks are registered, or if there are no messages to process, return the original message list.
        if len(hook_list) == 0 or messages is None:
            return messages

        # Call each hook (in order of registration) to process the messages.
        processed_messages = messages
        for hook in hook_list:
            processed_messages = hook(processed_messages)
        return processed_messages

    def process_last_received_message(self, messages: list[dict[str, Any]]) -> list[dict[str, Any]]:
        """Calls any registered capability hooks to use and potentially modify the text of the last message,
        as long as the last message is not a function call or exit command.
        """
        # If any required condition is not met, return the original message list.
        hook_list = self.hook_lists["process_last_received_message"]
        if len(hook_list) == 0:
            return messages  # No hooks registered.
        if messages is None:
            return None  # No message to process.
        if len(messages) == 0:
            return messages  # No message to process.
        last_message = messages[-1]
        if "function_call" in last_message:
            return messages  # Last message is a function call.
        if "context" in last_message:
            return messages  # Last message contains a context key.
        if "content" not in last_message:
            return messages  # Last message has no content.

        user_content = last_message["content"]
        if not isinstance(user_content, str) and not isinstance(user_content, list):
            # if the user_content is a string, it is for regular LLM
            # if the user_content is a list, it should follow the multimodal LMM format.
            return messages
        if user_content == "exit":
            return messages  # Last message is an exit command.

        # Call each hook (in order of registration) to process the user's message.
        processed_user_content = user_content
        for hook in hook_list:
            processed_user_content = hook(processed_user_content)

        if processed_user_content == user_content:
            return messages  # No hooks actually modified the user's message.

        # Replace the last user message with the expanded one.
        messages = messages.copy()
        messages[-1]["content"] = processed_user_content
        return messages

    def _process_tool_input(self, tool_input: dict[str, Any]) -> dict[str, Any] | None:
        """Process tool input through registered hooks."""
        hook_list = self.hook_lists["safeguard_tool_inputs"]

        # If no hooks are registered, allow the tool input
        if len(hook_list) == 0:
            return tool_input

        # Process through each hook
        processed_input = tool_input
        for hook in hook_list:
            processed_input = hook(processed_input)
            if processed_input is None:
                return None

        return processed_input

    def _process_tool_output(self, response: dict[str, Any]) -> dict[str, Any]:
        """Process tool output through registered hooks"""
        hook_list = self.hook_lists["safeguard_tool_outputs"]

        # If no hooks are registered, return original response
        if len(hook_list) == 0:
            return response

        # Process through each hook
        processed_response = response
        for hook in hook_list:
            processed_response = hook(processed_response)

        return processed_response

    def _process_llm_input(self, messages: list[dict[str, Any]]) -> list[dict[str, Any]] | None:
        """Process messages before sending to LLM through registered hooks."""
        hook_list = self.hook_lists["safeguard_llm_inputs"]

        # If no hooks registered, allow the messages through
        if len(hook_list) == 0:
            return messages

        # Process through each hook
        processed_messages = messages
        for hook in hook_list:
            processed_messages = hook(processed_messages)
            if processed_messages is None:
                return None

        return processed_messages

    def _process_llm_output(self, response: str | dict[str, Any]) -> str | dict[str, Any]:
        """Process LLM response through registered hooks"""
        hook_list = self.hook_lists["safeguard_llm_outputs"]

        # If no hooks registered, return original response
        if len(hook_list) == 0:
            return response

        # Process through each hook
        processed_response = response
        for hook in hook_list:
            processed_response = hook(processed_response)

        return processed_response

    def _process_human_input(self, human_input: str) -> str | None:
        """Process human input through registered hooks."""
        hook_list = self.hook_lists["safeguard_human_inputs"]

        # If no hooks registered, allow the input through
        if len(hook_list) == 0:
            return human_input

        # Process through each hook
        processed_input = human_input
        for hook in hook_list:
            processed_input = hook(processed_input)
            if processed_input is None:
                return None

        return processed_input

    def print_usage_summary(self, mode: str | list[str] = ["actual", "total"]) -> None:
        """Print the usage summary."""
        iostream = IOStream.get_default()
        if self.client is None:
            iostream.send(ConversableAgentUsageSummaryNoCostIncurredEvent(recipient=self))
        else:
            iostream.send(ConversableAgentUsageSummaryEvent(recipient=self))

        if self.client is not None:
            self.client.print_usage_summary(mode)

    def get_actual_usage(self) -> None | dict[str, int]:
        """Get the actual usage summary."""
        if self.client is None:
            return None
        else:
            return self.client.actual_usage_summary

    def get_total_usage(self) -> None | dict[str, int]:
        """Get the total usage summary."""
        if self.client is None:
            return None
        else:
            return self.client.total_usage_summary

    @contextmanager
    def _create_or_get_executor(
        self,
        executor_kwargs: dict[str, Any] | None = None,
        tools: Tool | Iterable[Tool] | None = None,
        agent_name: str = "executor",
        agent_human_input_mode: str = "NEVER",
    ) -> Generator["ConversableAgent", None, None]:
        """Creates a user proxy / tool executor agent.

        Note: Code execution is not enabled by default. Pass the code execution config into executor_kwargs, if needed.

        Args:
            executor_kwargs: agent's arguments.
            tools: tools to register for execution with the agent.
            agent_name: agent's name, defaults to 'executor'.
            agent_human_input_mode: agent's human input mode, defaults to 'NEVER'.
        """
        if executor_kwargs is None:
            executor_kwargs = {}
        if "is_termination_msg" not in executor_kwargs:
            executor_kwargs["is_termination_msg"] = lambda x: (x["content"] is not None) and "TERMINATE" in x["content"]

        try:
            if not self.run_executor:
                self.run_executor = ConversableAgent(
                    name=agent_name,
                    human_input_mode=agent_human_input_mode,
                    **executor_kwargs,
                )

            # Combine agent's existing tools with passed tools
            agent_tools = self._tools.copy()  # Get agent's pre-registered tools
            passed_tools = [] if tools is None else tools
            passed_tools = [passed_tools] if isinstance(passed_tools, Tool) else passed_tools

            # Combine both sets of tools (avoid duplicates)
            all_tools = agent_tools.copy()
            for tool in passed_tools:
                if tool not in all_tools:
                    all_tools.append(tool)

            # Register all tools with the executor
            for tool in all_tools:
                tool.register_for_execution(self.run_executor)

            # Register only newly passed tools for LLM (agent's pre-existing tools are already registered)
            for tool in passed_tools:
                tool.register_for_llm(self)
            yield self.run_executor
        finally:
            # Clean up only newly passed tools (not agent's pre-existing tools)
            if "passed_tools" in locals():
                for tool in passed_tools:
                    self.update_tool_signature(tool_sig=tool.tool_schema["function"]["name"], is_remove=True)

    def _deprecated_run(
        self,
        message: str,
        *,
        tools: Tool | Iterable[Tool] | None = None,
        executor_kwargs: dict[str, Any] | None = None,
        max_turns: int | None = None,
        msg_to: Literal["agent", "user"] = "agent",
        clear_history: bool = False,
        user_input: bool = True,
        summary_method: str | Callable[..., Any] | None = DEFAULT_SUMMARY_METHOD,
    ) -> ChatResult:
        """Run a chat with the agent using the given message.

        A second agent will be created to represent the user, this agent will by known by the name 'user'. This agent does not have code execution enabled by default, if needed pass the code execution config in with the executor_kwargs parameter.

        The user can terminate the conversation when prompted or, if agent's reply contains 'TERMINATE', it will terminate.

        Args:
            message: the message to be processed.
            tools: the tools to be used by the agent.
            executor_kwargs: the keyword arguments for the executor.
            max_turns: maximum number of turns (a turn is equivalent to both agents having replied), defaults no None which means unlimited. The original message is included.
            msg_to: which agent is receiving the message and will be the first to reply, defaults to the agent.
            clear_history: whether to clear the chat history.
            user_input: the user will be asked for input at their turn.
            summary_method: the method to summarize the chat.
        """
        with self._create_or_get_executor(
            executor_kwargs=executor_kwargs,
            tools=tools,
            agent_name="user",
            agent_human_input_mode="ALWAYS" if user_input else "NEVER",
        ) as executor:
            if msg_to == "agent":
                return executor.initiate_chat(
                    self,
                    message=message,
                    clear_history=clear_history,
                    max_turns=max_turns,
                    summary_method=summary_method,
                )
            else:
                return self.initiate_chat(
                    executor,
                    message=message,
                    clear_history=clear_history,
                    max_turns=max_turns,
                    summary_method=summary_method,
                )

    async def _deprecated_a_run(
        self,
        message: str,
        *,
        tools: Tool | Iterable[Tool] | None = None,
        executor_kwargs: dict[str, Any] | None = None,
        max_turns: int | None = None,
        msg_to: Literal["agent", "user"] = "agent",
        clear_history: bool = False,
        user_input: bool = True,
        summary_method: str | Callable[..., Any] | None = DEFAULT_SUMMARY_METHOD,
    ) -> ChatResult:
        """Run a chat asynchronously with the agent using the given message.

        A second agent will be created to represent the user, this agent will by known by the name 'user'.

        The user can terminate the conversation when prompted or, if agent's reply contains 'TERMINATE', it will terminate.

        Args:
            message: the message to be processed.
            tools: the tools to be used by the agent.
            executor_kwargs: the keyword arguments for the executor.
            max_turns: maximum number of turns (a turn is equivalent to both agents having replied), defaults no None which means unlimited. The original message is included.
            msg_to: which agent is receiving the message and will be the first to reply, defaults to the agent.
            clear_history: whether to clear the chat history.
            user_input: the user will be asked for input at their turn.
            summary_method: the method to summarize the chat.
        """
        with self._create_or_get_executor(
            executor_kwargs=executor_kwargs,
            tools=tools,
            agent_name="user",
            agent_human_input_mode="ALWAYS" if user_input else "NEVER",
        ) as executor:
            if msg_to == "agent":
                return await executor.a_initiate_chat(
                    self,
                    message=message,
                    clear_history=clear_history,
                    max_turns=max_turns,
                    summary_method=summary_method,
                )
            else:
                return await self.a_initiate_chat(
                    executor,
                    message=message,
                    clear_history=clear_history,
                    max_turns=max_turns,
                    summary_method=summary_method,
                )

    def register_handoff(self, condition: Union["OnContextCondition", "OnCondition"]) -> None:
        """Register a single handoff condition (OnContextCondition or OnCondition).

        Args:
            condition: The condition to add (OnContextCondition, OnCondition)
        """
        self.handoffs.add(condition)

    def register_handoffs(self, conditions: list[Union["OnContextCondition", "OnCondition"]]) -> None:
        """Register multiple handoff conditions (OnContextCondition or OnCondition).

        Args:
            conditions: List of conditions to add
        """
        self.handoffs.add_many(conditions)

    def register_input_guardrail(self, guardrail: "Guardrail") -> None:
        """Register a guardrail to be used for input validation.

        Args:
            guardrail: The guardrail to register.
        """
        self.input_guardrails.append(guardrail)

    def register_input_guardrails(self, guardrails: list["Guardrail"]) -> None:
        """Register multiple guardrails to be used for input validation.

        Args:
            guardrails: List of guardrails to register.
        """
        self.input_guardrails.extend(guardrails)

    def register_output_guardrail(self, guardrail: "Guardrail") -> None:
        """Register a guardrail to be used for output validation.

        Args:
            guardrail: The guardrail to register.
        """
        self.output_guardrails.append(guardrail)

    def register_output_guardrails(self, guardrails: list["Guardrail"]) -> None:
        """Register multiple guardrails to be used for output validation.

        Args:
            guardrails: List of guardrails to register.
        """
        self.output_guardrails.extend(guardrails)


@export_module("autogen")
def register_function(
    f: Callable[..., Any],
    *,
    caller: ConversableAgent,
    executor: ConversableAgent,
    name: str | None = None,
    description: str,
) -> None:
    """Register a function to be proposed by an agent and executed for an executor.

    This function can be used instead of function decorators `@ConversationAgent.register_for_llm` and
    `@ConversationAgent.register_for_execution`.

    Args:
        f: the function to be registered.
        caller: the agent calling the function, typically an instance of ConversableAgent.
        executor: the agent executing the function, typically an instance of UserProxy.
        name: name of the function. If None, the function name will be used (default: None).
        description: description of the function. The description is used by LLM to decode whether the function
            is called. Make sure the description is properly describing what the function does or it might not be
            called by LLM when needed.

    """
    f = caller.register_for_llm(name=name, description=description)(f)
    executor.register_for_execution(name=name)(f)<|MERGE_RESOLUTION|>--- conflicted
+++ resolved
@@ -2461,15 +2461,9 @@
                 raise ValueError("safeguard_tool_inputs hook returned None")
 
             tool_call_id = tool_call.get("id", None)
-<<<<<<< HEAD
             func = self._function_map.get(processed_call.get("name", None), None)
             if is_coroutine_callable(func):
                 coro = self.a_execute_function(processed_call, call_id=tool_call_id)
-=======
-            func = self._function_map.get(function_call.get("name", None), None)
-            if inspect.iscoroutinefunction(func):
-                coro = self.a_execute_function(function_call, call_id=tool_call_id)
->>>>>>> f35edb96
                 _, func_return = self._run_async_in_thread(coro)
             else:
                 _, func_return = self.execute_function(processed_call, call_id=tool_call_id)
