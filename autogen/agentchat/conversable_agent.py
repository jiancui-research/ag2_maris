--- conflicted
+++ resolved
@@ -86,10 +86,6 @@
         chat_messages: Optional[Dict[Agent, List[Dict]]] = None,
         silent: Optional[bool] = None,
         context_variables: Optional[Dict[str, Any]] = None,
-<<<<<<< HEAD
-        response_format: Optional[BaseModel] = None,
-=======
->>>>>>> 16b6768f
     ):
         """
         Args:
@@ -140,15 +136,10 @@
                 resume previous had conversations. Defaults to an empty chat history.
             silent (bool or None): (Experimental) whether to print the message sent. If None, will use the value of
                 silent in each function.
-<<<<<<< HEAD
-            context_variables (dict or None): Context variables that provide a persistent context for the agent. Only used in Swarms at this stage.
-            response_format(BaseModel): Used to specify structured response format for the agent. Not available for all LLMs.
-=======
             context_variables (dict or None): Context variables that provide a persistent context for the agent.
                 Note: Will maintain a reference to the passed in context variables (enabling a shared context)
                 Only used in Swarms at this stage:
                 https://ag2ai.github.io/ag2/docs/reference/agentchat/contrib/swarm_agent
->>>>>>> 16b6768f
         """
         # we change code_execution_config below and we have to make sure we don't change the input
         # in case of UserProxyAgent, without this we could even change the default value {}
